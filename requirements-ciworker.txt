attrs==21.4.0
autobahn==22.5.1;  python_version >= "3.7"
autobahn==20.12.3;  python_version < "3.7" and python_version >= "3.6"  # pyup: ignore
Automat==20.2.0
cffi==1.15.0;  python_version >= "3.6"
constantly==15.1.0
cryptography==37.0.2;  python_version >= "3.6"
funcsigs==1.0.2
future==0.18.2
hyperlink==21.0.0
idna==2.10  # pyup: ignore (conflicts with moto on master)
incremental==21.3.0;  python_version >= "3.6"
incremental==17.5.0;  python_version < "3.0"  # pyup: ignore
# pin mock, because 4.x no longer supports Python 3.5
mock==3.0.5  # pyup: ignore
parameterized==0.8.1
pbr==5.9.0
# pin PyHamcrest, because 2.x no longer supports Python 2.7
PyHamcrest==1.9.0  # pyup: ignore
psutil==5.9.1
pycparser==2.21;  python_version >= "3.6"
six==1.16.0
<<<<<<< HEAD
Twisted==22.4.0;  python_version >= "3.6"
Twisted==20.3.0;  python_version < "3.6"  # pyup: ignore
txaio==22.2.1;  python_version >= "3.6"
typing-extensions==4.2.0;  python_version >= "3.7"
typing-extensions==4.2.0;  python_version < "3.7" and python_version >= "3.5"
=======
Twisted==21.7.0;  python_version >= "3.6"
Twisted==20.3.0;  python_version < "3.0"  # pyup: ignore
>>>>>>> 22ac5bac
zope.interface==5.4.0
-e worker<|MERGE_RESOLUTION|>--- conflicted
+++ resolved
@@ -1,34 +1,18 @@
-attrs==21.4.0
-autobahn==22.5.1;  python_version >= "3.7"
-autobahn==20.12.3;  python_version < "3.7" and python_version >= "3.6"  # pyup: ignore
+attrs==21.2.0
 Automat==20.2.0
-cffi==1.15.0;  python_version >= "3.6"
 constantly==15.1.0
-cryptography==37.0.2;  python_version >= "3.6"
 funcsigs==1.0.2
 future==0.18.2
 hyperlink==21.0.0
 idna==2.10  # pyup: ignore (conflicts with moto on master)
-incremental==21.3.0;  python_version >= "3.6"
-incremental==17.5.0;  python_version < "3.0"  # pyup: ignore
+incremental==17.5.0
 # pin mock, because 4.x no longer supports Python 3.5
 mock==3.0.5  # pyup: ignore
-parameterized==0.8.1
-pbr==5.9.0
+pbr==5.6.0
 # pin PyHamcrest, because 2.x no longer supports Python 2.7
 PyHamcrest==1.9.0  # pyup: ignore
-psutil==5.9.1
-pycparser==2.21;  python_version >= "3.6"
 six==1.16.0
-<<<<<<< HEAD
-Twisted==22.4.0;  python_version >= "3.6"
-Twisted==20.3.0;  python_version < "3.6"  # pyup: ignore
-txaio==22.2.1;  python_version >= "3.6"
-typing-extensions==4.2.0;  python_version >= "3.7"
-typing-extensions==4.2.0;  python_version < "3.7" and python_version >= "3.5"
-=======
 Twisted==21.7.0;  python_version >= "3.6"
 Twisted==20.3.0;  python_version < "3.0"  # pyup: ignore
->>>>>>> 22ac5bac
 zope.interface==5.4.0
 -e worker