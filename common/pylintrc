[MASTER]

# Specify a configuration file.
#rcfile=

# Python code to execute, usually for sys.path manipulation such as
# pygtk.require().
#init-hook=

# Profiled execution.
profile=no

# Add files or directories to the blacklist. They should be base names, not
# paths.
ignore=

# Pickle collected data for later comparisons.
persistent=no

# List of plugins (as comma separated values of python modules names) to load,
# usually to register additional checkers.
load-plugins=


[MESSAGES CONTROL]

# For now disable bunch of checks that does not pass. Some of them should be
# re-enabled and reported issues fixed, while most are bugs in pylint and could
# be re-enabled when those are fixed.

# Following are the checks we don't care about, and thus should remain disabled
#
# blacklisted-name
# missing-docstring
# too-many-lines
# no-self-use
# duplicate-code
# too-many-ancestors
# too-many-instance-attributes
# too-few-public-methods
# too-many-public-methods
# too-many-return-statements
# too-many-branches
# too-many-arguments
# too-many-locals
# too-many-statements
# abstract-class-not-used
# abstract-class-little-used
# exec-used
# star-args
# deprecated-module
# fixme
# global-variable-undefined
# unused-argument
# unpacking-non-sequence
# maybe-no-member

# "bad-continuation" disabled due to conflict with flake8 (and PEP8)
# See <https://github.com/PyCQA/pylint/issues/747>
# flake8 wants:
#     func("..."
#          )
# pylint wants:
#     func("..."
#         )

disable=
  blacklisted-name,
  invalid-name,
  missing-docstring,
  too-many-lines,
  no-self-use,
  duplicate-code,
  too-many-ancestors,
  too-many-instance-attributes,
  too-few-public-methods,
  too-many-public-methods,
  too-many-return-statements,
  too-many-branches,
  too-many-arguments,
  too-many-locals,
  too-many-statements,
  abstract-class-not-used,
  abstract-class-little-used,
  deprecated-module,
  fixme,
  global-variable-undefined,
  unused-argument,
  maybe-no-member,
  locally-disabled,
  bad-classmethod-argument,
  line-too-long,
  old-style-class,
  method-hidden,
  no-name-in-module,
  no-member,
  not-callable,
  too-many-function-args,
  unexpected-keyword-arg,
  redundant-keyword-arg,
  import-error,
  cyclic-import,
  exec-used,
  star-args,
  unreachable,
  dangerous-default-value,
  pointless-statement,
  pointless-string-statement,
  expression-not-assigned,
  unnecessary-pass,
  unnecessary-lambda,
  deprecated-lambda,
  useless-else-on-loop,
  bad-builtin,
  attribute-defined-outside-init,
  protected-access,
  arguments-differ,
  signature-differs,
  abstract-method,
  super-init-not-called,
  no-init,
  non-parent-init-called,
  bad-indentation,
  relative-import,
  global-statement,
  unused-variable,
  redefined-outer-name,
  redefined-builtin,
  redefined-variable-type,
  unidiomatic-typecheck,
  undefined-loop-variable,
  unbalanced-tuple-unpacking,
  unpacking-non-sequence,
  raising-string,
  broad-except,
  nonstandard-exception,
  anomalous-unicode-escape-in-string,
  bad-open-mode,
  superfluous-parens,
  no-self-argument,
  no-value-for-parameter,
  interface-not-implemented,
  bad-continuation,
  keyword-arg-before-vararg,
  unsubscriptable-object,
  inconsistent-return-statements,
  useless-object-inheritance,
  deprecated-method,
  useless-return,
  no-else-return,
<<<<<<< HEAD
  consider-using-dict-comprehension,
=======
  consider-using-set-comprehension,
>>>>>>> d1cc3329
  assignment-from-none,
  comparison-with-callable,
  comparison-with-itself,
  assignment-from-no-return,
  stop-iteration-return,
  len-as-condition,
  try-except-raise


[REPORTS]

# Set the output format. Available formats are text, parseable, colorized, msvs
# (visual studio) and html. You can also give a reporter class, eg
# mypackage.mymodule.MyReporterClass.
output-format=text

# Change the default error message template.
msg-template={path}:{line} {msg} [{symbol}]

# Include message's id in output
include-ids=yes

# Include symbolic ids of messages in output
symbols=no

# Put messages in a separate file for each module / package specified on the
# command line instead of printing them on stdout. Reports (if any) will be
# written in a file name "pylint_global.[txt|html]".
files-output=no

# Tells whether to display a full report or only the messages
reports=no

# Python expression which should return a note less than 10 (10 is the highest
# note). You have access to the variables errors warning, statement which
# respectively contain the number of errors / warnings messages and the total
# number of statements analyzed. This is used by the global evaluation report
# (RP0004).
evaluation=10.0 - ((float(5 * error + warning + refactor + convention) / statement) * 10)

# Add a comment according to your evaluation note. This is used by the global
# evaluation report (RP0004).
comment=no


[SPELLING]

# Spelling dictionary name.
# If this value will be non-empty (e.g. 'en_US') and pyenchant will not be
# installed, pylint will fail.
# If this will be left empty pylint will ignore all spelling errors.
spelling-dict=en_US

# List of comma separated words that should not be checked.
spelling-ignore-words=

# A path to a file that contains private dictionary; one word per line.
# Path relative to current working directory.
spelling-private-dict-file=../common/code_spelling_ignore_words.txt

# Tells whether to store unknown words to indicated private dictionary in
# --spelling-private-dict-file option instead of raising a message.
spelling-store-unknown-words=no


[MISCELLANEOUS]

# List of note tags to take in consideration, separated by a comma.
notes=FIXME,XXX,TODO


[SIMILARITIES]

# Minimum lines number of a similarity.
min-similarity-lines=4

# Ignore comments when computing similarities.
ignore-comments=yes

# Ignore docstrings when computing similarities.
ignore-docstrings=yes

# Ignore imports when computing similarities.
ignore-imports=no


[FORMAT]

# Maximum number of characters on a single line.
max-line-length=80

# Maximum number of lines in a module
max-module-lines=1000

# String used as indentation unit. This is usually " " (4 spaces) or "\t" (1
# tab).
indent-string='    '


[TYPECHECK]

# Tells whether missing members accessed in mixin class should be ignored. A
# mixin class is detected if its name ends with "mixin" (case insensitive).
ignore-mixin-members=yes

# List of classes names for which member attributes should not be checked
# (useful for classes with attributes dynamically set).
ignored-classes=SQLObject

# When zope mode is activated, add a predefined set of Zope acquired attributes
# to generated-members.
zope=no

# List of members which are set dynamically and missed by pylint inference
# system, and so shouldn't trigger E0201 when accessed. Python regular
# expressions are accepted.
generated-members=REQUEST,acl_users,aq_parent


[BASIC]

# Will be removed in PyLint 2.0
# Required attributes for module, separated by a comma
#required-attributes=

# List of builtins function names that should not be used, separated by a comma
bad-functions=map,filter,apply,input

# Regular expression which should only match correct module names
module-rgx=(([a-z_][a-z0-9_]*)|([A-Z][a-zA-Z0-9]+))$

# Regular expression which should only match correct module level names
const-rgx=(([A-Z_][A-Z0-9_]*)|(__.*__))$

# Regular expression which should only match correct class names
class-rgx=[A-Z_][a-zA-Z0-9]+$

# Regular expression which should only match correct function names
function-rgx=[a-z_][a-zA-Z0-9]{2,30}$

# Regular expression which should only match correct method names
method-rgx=[_]{0,2}[a-z][a-zA-Z0-9]{2,30}[_]{0,2}$

# Regular expression which should only match correct instance attribute names
attr-rgx=[a-z_][a-zA-Z0-9]{2,30}$

# Regular expression which should only match correct argument names
argument-rgx=[a-z_][a-z0-9_]{2,30}$

# Regular expression which should only match correct variable names
variable-rgx=[a-z_][a-z0-9_]{2,30}$

# Regular expression which should only match correct list comprehension /
# generator expression variable names
inlinevar-rgx=[A-Za-z_][A-Za-z0-9_]*$

# Good variable names which should always be accepted, separated by a comma
good-names=i,j,k,ex,Run,_

# Bad variable names which should always be refused, separated by a comma
bad-names=foo,bar,baz,toto,tutu,tata

# Regular expression which should only match functions or classes name which do
# not require a docstring
no-docstring-rgx=__.*__


[VARIABLES]

# Tells whether we should check for unused import in __init__ files.
init-import=no

# A regular expression matching the beginning of the name of dummy variables
# (i.e. not used).
dummy-variables-rgx=_|dummy

# List of additional names supposed to be defined in builtins. Remember that
# you should avoid to define new builtins when possible.
additional-builtins=


[CLASSES]

# This option will be removed in PyLint 2.0.
# List of interface methods to ignore, separated by a comma. This is used for
# instance to not check methods defines in Zope's Interface base class.
# ignore-iface-methods=isImplementedBy,deferred,extends,names,namesAndDescriptions,queryDescriptionFor,getBases,getDescriptionFor,getDoc,getName,getTaggedValue,getTaggedValueTags,isEqualOrExtendedBy,setTaggedValue,isImplementedByInstancesOf,adaptWith,is_implemented_by

# List of method names used to declare (i.e. assign) instance attributes.
defining-attr-methods=__init__,__new__,setUp

# List of valid names for the first argument in a class method.
valid-classmethod-first-arg=cls

# List of valid names for the first argument in a metaclass class method.
valid-metaclass-classmethod-first-arg=mcs


[IMPORTS]

# Deprecated modules which should not be used, separated by a comma
deprecated-modules=regsub,string,TERMIOS,Bastion,rexec

# Create a graph of every (i.e. internal and external) dependencies in the
# given file (report RP0402 must not be disabled)
import-graph=

# Create a graph of external dependencies in the given file (report RP0402 must
# not be disabled)
ext-import-graph=

# Create a graph of internal dependencies in the given file (report RP0402 must
# not be disabled)
int-import-graph=


[DESIGN]

# Maximum number of arguments for function / method
max-args=5

# Argument names that match this expression will be ignored. Default to name
# with leading underscore
ignored-argument-names=_.*

# Maximum number of locals for function / method body
max-locals=15

# Maximum number of return / yield for function / method body
max-returns=6

# Maximum number of branch for function / method body
max-branchs=12

# Maximum number of statements in function / method body
max-statements=50

# Maximum number of parents for a class (see R0901).
max-parents=7

# Maximum number of attributes for a class (see R0902).
max-attributes=7

# Minimum number of public methods for a class (see R0903).
min-public-methods=2

# Maximum number of public methods for a class (see R0904).
max-public-methods=20


[EXCEPTIONS]

# Exceptions that will emit a warning when being caught. Defaults to
# "Exception"
overgeneral-exceptions=Exception<|MERGE_RESOLUTION|>--- conflicted
+++ resolved
@@ -148,11 +148,6 @@
   deprecated-method,
   useless-return,
   no-else-return,
-<<<<<<< HEAD
-  consider-using-dict-comprehension,
-=======
-  consider-using-set-comprehension,
->>>>>>> d1cc3329
   assignment-from-none,
   comparison-with-callable,
   comparison-with-itself,
