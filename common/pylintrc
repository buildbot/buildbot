--- conflicted
+++ resolved
@@ -151,11 +151,6 @@
   consider-using-dict-comprehension,
   consider-using-set-comprehension,
   assignment-from-none,
-<<<<<<< HEAD
-  trailing-comma-tuple,
-=======
-  useless-import-alias,
->>>>>>> 7a8e7e5e
   comparison-with-callable,
   comparison-with-itself,
   assignment-from-no-return,
