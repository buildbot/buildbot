version: 2

build:
    image: latest

python:
<<<<<<< HEAD
    version: 3.10
=======
    version: 3.6
>>>>>>> 578c3e1d
    install:
        - requirements: requirements-readthedocs.txt<|MERGE_RESOLUTION|>--- conflicted
+++ resolved
@@ -4,10 +4,6 @@
     image: latest
 
 python:
-<<<<<<< HEAD
-    version: 3.10
-=======
     version: 3.6
->>>>>>> 578c3e1d
     install:
         - requirements: requirements-readthedocs.txt