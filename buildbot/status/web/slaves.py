
import time, urllib
from twisted.python import log
from twisted.web import html
from twisted.web.util import Redirect
from twisted.web.error import NoResource

from buildbot.status.web.base import HtmlResource, abbreviate_age, \
    BuildLineMixin, path_to_slave, path_to_build
from buildbot import version, util

# /buildslaves/$slavename
class OneBuildSlaveResource(HtmlResource, BuildLineMixin):
    addSlash = False
    def __init__(self, slavename):
        HtmlResource.__init__(self)
        self.slavename = slavename

    def getTitle(self, req):
        return "Buildbot: %s" % html.escape(self.slavename)

    def getChild(self, path, req):
        s = self.getStatus(req)
        slave = s.getSlave(self.slavename)
        if path == "shutdown" and self.getControl(req):
            slave.setGraceful(True)
        return Redirect(path_to_slave(req, slave))

    def content(self, request, ctx):        
        s = self.getStatus(request)
        slave = s.getSlave(self.slavename)
        
        my_builders = []
        for bname in s.getBuilderNames():
            b = s.getBuilder(bname)
            for bs in b.getSlaves():
                if bs.getName() == self.slavename:
                    my_builders.append(b)

        # Current builds
        current_builds = []
        for b in my_builders:
            for cb in b.getCurrentBuilds():
<<<<<<< HEAD
                if cb.getSlavename() == self.slavename:                    
                    current_builds.append(self.get_line_values(request, cb))
=======
                if cb.getSlavename() == self.slavename:
                    current_builds.append(cb)

        data = []

        projectName = s.getProjectName()

        data.append("<a href=\"%s\">%s</a>\n" % (self.path_to_root(req), projectName))

        data.append("<h1>Build Slave: %s</h1>\n" % html.escape(self.slavename))

        shutdown_url = req.childLink("shutdown")

        if not slave.isConnected():
            data.append("<h2>NOT CONNECTED</h2>\n")
        elif self.getControl(req):
            if not slave.getGraceful():
                data.append('''<form method="POST" action="%s">
    <input type="submit" value="Gracefully Shutdown">
    </form>''' % shutdown_url)
            else:
                data.append("Gracefully shutting down...\n")
>>>>>>> e7424607

        try:
            max_builds = int(request.args.get('numbuilds')[0])
        except:
            max_builds = 10
           
        recent_builds = []    
        n = 0
        for rb in s.generateFinishedBuilds(builders=[b.getName() for b in my_builders]):
            if rb.getSlavename() == self.slavename:
                n += 1
                recent_builds.append(self.get_line_values(request, rb))
                if n > max_builds:
                    break

        ctx.updatedict(slave = s.getSlave(self.slavename),
                       slavename = self.slavename,  
                       current = current_builds, 
                       recent = recent_builds, 
                       shutdown_url = request.childLink("shutdown"),
                       control = self.getControl(request),
                       this_url = "../../../" + path_to_slave(request, slave))

        template = request.site.buildbot_service.templates.get_template("buildslave.html");
        data = template.render(**ctx)

        return data

# /buildslaves
class BuildSlavesResource(HtmlResource):
    title = "BuildSlaves"
    addSlash = True

    def content(self, request, ctx):
        s = self.getStatus(request)

        used_by_builder = {}
        for bname in s.getBuilderNames():
            b = s.getBuilder(bname)
            for bs in b.getSlaves():
                slavename = bs.getName()
                if slavename not in used_by_builder:
                    used_by_builder[slavename] = []
                used_by_builder[slavename].append(bname)

        slaves = ctx['slaves'] = []
        for name in util.naturalSort(s.getSlaveNames()):
            info = {}
            slaves.append(info)
            slave = s.getSlave(name)
            slave_status = s.botmaster.slaves[name].slave_status
            info['running_builds'] = len(slave_status.getRunningBuilds())
            info['link'] = request.childLink(urllib.quote(name,''))
            info['name'] = name
            info['builders'] = [{'link': request.childLink("../builders/%s" % bname), 'name': bname}
                                for bname in used_by_builder.get(name, [])]
            info['connected'] = slave.isConnected()
            
            if slave.isConnected():
                info['admin'] = slave.getAdmin()
                last = slave.lastMessageReceived()
                if last:
                    info['last_heard_from_age'] = abbreviate_age(time.time() - last)
                    info['last_heard_from_time'] = time.strftime("%Y-%b-%d %H:%M:%S",
                                                                time.localtime(last))

        template = request.site.buildbot_service.templates.get_template("buildslaves.html")
        data = template.render(**ctx)
        return data

    def getChild(self, path, req):
        try:
            slave = self.getStatus(req).getSlave(path)
            return OneBuildSlaveResource(path)
        except KeyError:
            return NoResource("No such slave '%s'" % html.escape(path))<|MERGE_RESOLUTION|>--- conflicted
+++ resolved
@@ -41,33 +41,8 @@
         current_builds = []
         for b in my_builders:
             for cb in b.getCurrentBuilds():
-<<<<<<< HEAD
                 if cb.getSlavename() == self.slavename:                    
                     current_builds.append(self.get_line_values(request, cb))
-=======
-                if cb.getSlavename() == self.slavename:
-                    current_builds.append(cb)
-
-        data = []
-
-        projectName = s.getProjectName()
-
-        data.append("<a href=\"%s\">%s</a>\n" % (self.path_to_root(req), projectName))
-
-        data.append("<h1>Build Slave: %s</h1>\n" % html.escape(self.slavename))
-
-        shutdown_url = req.childLink("shutdown")
-
-        if not slave.isConnected():
-            data.append("<h2>NOT CONNECTED</h2>\n")
-        elif self.getControl(req):
-            if not slave.getGraceful():
-                data.append('''<form method="POST" action="%s">
-    <input type="submit" value="Gracefully Shutdown">
-    </form>''' % shutdown_url)
-            else:
-                data.append("Gracefully shutting down...\n")
->>>>>>> e7424607
 
         try:
             max_builds = int(request.args.get('numbuilds')[0])
