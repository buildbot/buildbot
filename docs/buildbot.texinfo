--- conflicted
+++ resolved
@@ -5949,17 +5949,10 @@
 example allowing two out of five possible builds at the same time. To do this,
 the lock counts the number of active readers. Secondly, the terms @emph{read
 mode} and @emph{write mode} are confusing in Buildbot context. They have been
-<<<<<<< HEAD
-replaced by @emph{counting mode} (since the lock counts them) and
-@emph{exclusive mode}. As a result of these changes, locks in Buildbot allow a
-number of builds (upto some fixed number) in counting mode, or they allow one
-build in exclusive mode.
-=======
 replaced by @emph{counting mode} (since the lock counts them) and @emph{exclusive
 mode}.  As a result of these changes, locks in Buildbot allow a number of
 builds (upto some fixed number) in counting mode, or they allow one build in
 exclusive mode.
->>>>>>> 4a18471b
 
 Often, not all slaves are equal. To allow for this situation, Buildbot allows
 to have a separate upper limit on the count for each slave. In this way, you
