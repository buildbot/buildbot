--- conflicted
+++ resolved
@@ -455,6 +455,8 @@
     'txgithub',
     'ramlfications',
     'mock>=2.0.0',
+    'shutilwhich',
+    'fastjsonrpc',
 ]
 if sys.platform != 'win32':
     test_deps += [
@@ -498,11 +500,6 @@
         'pyenchant',
         'docutils>=0.8',
         'ramlfications',
-<<<<<<< HEAD
-        'mock',
-        'shutilwhich',
-        'fastjsonrpc',
-=======
         'sphinx-jinja',
         'towncrier'
     ],
@@ -511,7 +508,6 @@
 if '--help-commands' in sys.argv or 'trial' in sys.argv or 'test' in sys.argv:
     setup_args['setup_requires'] = [
         'setuptools_trial',
->>>>>>> 760176f1
     ]
 
 if os.getenv('NO_INSTALL_REQS'):
