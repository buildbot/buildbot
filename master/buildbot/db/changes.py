--- conflicted
+++ resolved
@@ -57,10 +57,6 @@
 
             comments_val = self.truncateColumn(ch_tbl.c.comments, comments)
             self.check_length(ch_tbl.c.author, author)
-<<<<<<< HEAD
-            self.check_length(ch_tbl.c.comments, comments_val)
-=======
->>>>>>> 54172656
             self.check_length(ch_tbl.c.branch, branch)
             self.check_length(ch_tbl.c.revision, revision)
             self.check_length(ch_tbl.c.revlink, revlink)
