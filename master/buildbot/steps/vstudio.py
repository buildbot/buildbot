--- conflicted
+++ resolved
@@ -15,21 +15,30 @@
 
 # Visual studio steps
 
+from buildbot import config
+from buildbot.process.buildstep import LogLineObserver
+from buildbot.status.results import FAILURE
+from buildbot.status.results import SUCCESS
+from buildbot.status.results import WARNINGS
+from buildbot.steps.shell import ShellCommand
 
 import re
 
-from twisted.internet import defer
-
-from buildbot import config
-from buildbot.process import buildstep
-from buildbot.process import results
-from buildbot.process.logobserver import LogLineObserver
+
+def addEnvPath(env, name, value):
+    """ concat a path for this name """
+    try:
+        oldval = env[name]
+        if not oldval.endswith(';'):
+            oldval = oldval + ';'
+    except KeyError:
+        oldval = ""
+    if not value.endswith(';'):
+        value = value + ';'
+    env[name] = oldval + value
 
 
 class MSLogLineObserver(LogLineObserver):
-
-    stdoutDelimiter = "\r\n"
-    stderrDelimiter = "\r\n"
 
     _re_delimiter = re.compile(r'^(\d+>)?-{5}.+-{5}$')
     _re_file = re.compile(r'^(\d+>)?[^ ]+\.(cpp|c)$')
@@ -45,37 +54,39 @@
     logerrors = None
 
     def __init__(self, logwarnings, logerrors, **kwargs):
-        super().__init__(**kwargs)
+        LogLineObserver.__init__(self, **kwargs)
         self.logwarnings = logwarnings
         self.logerrors = logerrors
+        self.stdoutParser.delimiter = "\r\n"
+        self.stderrParser.delimiter = "\r\n"
 
     def outLineReceived(self, line):
         if self._re_delimiter.search(line):
             self.nbProjects += 1
-            self.logwarnings.addStdout(f"{line}\n")
-            self.logerrors.addStdout(f"{line}\n")
+            self.logwarnings.addStdout("%s\n" % line)
+            self.logerrors.addStdout("%s\n" % line)
             self.step.setProgress('projects', self.nbProjects)
         elif self._re_file.search(line):
             self.nbFiles += 1
             self.step.setProgress('files', self.nbFiles)
         elif self._re_warning.search(line):
             self.nbWarnings += 1
-            self.logwarnings.addStdout(f"{line}\n")
+            self.logwarnings.addStdout("%s\n" % line)
             self.step.setProgress('warnings', self.nbWarnings)
-        elif self._re_error.search(f"{line}\n"):
+        elif self._re_error.search("%s\n" % line):
             # error has no progress indication
             self.nbErrors += 1
-            self.logerrors.addStderr(f"{line}\n")
-
-
-class VisualStudio(buildstep.ShellMixin, buildstep.BuildStep):
+            self.logerrors.addStderr("%s\n" % line)
+
+
+class VisualStudio(ShellCommand):
     # an *abstract* base class, which will not itself work as a buildstep
 
     name = "compile"
     description = "compiling"
     descriptionDone = "compile"
 
-    progressMetrics = (buildstep.BuildStep.progressMetrics +
+    progressMetrics = (ShellCommand.progressMetrics +
                        ('projects', 'files', 'warnings',))
 
     logobserver = None
@@ -83,7 +94,7 @@
     installdir = None
     default_installdir = None
 
-    # One of build, clean or rebuild
+    # One of build, or rebuild
     mode = "rebuild"
 
     projectfile = None
@@ -103,149 +114,100 @@
                  config='release',
                  useenv=False,
                  project=None,
-                 INCLUDE=None,
-                 LIB=None,
-                 PATH=None,
+                 INCLUDE=[],
+                 LIB=[],
+                 PATH=[],
                  **kwargs):
-        if INCLUDE is None:
-            INCLUDE = []
-        if LIB is None:
-            LIB = []
-        if PATH is None:
-            PATH = []
         self.installdir = installdir
         self.mode = mode
         self.projectfile = projectfile
         self.config = config
         self.useenv = useenv
         self.project = project
-        if INCLUDE:
+        if len(INCLUDE) > 0:
             self.INCLUDE = INCLUDE
             self.useenv = True
-        if LIB:
+        if len(LIB) > 0:
             self.LIB = LIB
             self.useenv = True
-        if PATH:
+        if len(PATH) > 0:
             self.PATH = PATH
-
-        kwargs = self.setupShellMixin(kwargs, prohibitArgs=['command'])
-        super().__init__(**kwargs)
-
-    def add_env_path(self, name, value):
-        """ concat a path for this name """
-        try:
-            oldval = self.env[name]
-            if not oldval.endswith(';'):
-                oldval = oldval + ';'
-        except KeyError:
-            oldval = ""
-        if not value.endswith(';'):
-            value = value + ';'
-        self.env[name] = oldval + value
-
-    @defer.inlineCallbacks
-    def setup_log_files(self):
-        logwarnings = yield self.addLog("warnings")
-        logerrors = yield self.addLog("errors")
+        # always upcall !
+        ShellCommand.__init__(self, **kwargs)
+
+    def setupLogfiles(self, cmd, logfiles):
+        logwarnings = self.addLog("warnings")
+        logerrors = self.addLog("errors")
         self.logobserver = MSLogLineObserver(logwarnings, logerrors)
-        yield self.addLogObserver('stdio', self.logobserver)
-
-    def setupEnvironment(self):
-        if self.env is None:
-            self.env = {}
+        self.addLogObserver('stdio', self.logobserver)
+        ShellCommand.setupLogfiles(self, cmd, logfiles)
+
+    def setupInstalldir(self):
+        if not self.installdir:
+            self.installdir = self.default_installdir
+
+    def setupEnvironment(self, cmd):
+        ShellCommand.setupEnvironment(self, cmd)
+        if cmd.args['env'] is None:
+            cmd.args['env'] = {}
 
         # setup the custom one, those one goes first
         for path in self.PATH:
-            self.add_env_path("PATH", path)
+            addEnvPath(cmd.args['env'], "PATH", path)
         for path in self.INCLUDE:
-            self.add_env_path("INCLUDE", path)
+            addEnvPath(cmd.args['env'], "INCLUDE", path)
         for path in self.LIB:
-            self.add_env_path("LIB", path)
-
-        if not self.installdir:
-            self.installdir = self.default_installdir
-
-    def evaluate_result(self, cmd):
-        self.setStatistic('projects', self.logobserver.nbProjects)
-        self.setStatistic('files', self.logobserver.nbFiles)
-        self.setStatistic('warnings', self.logobserver.nbWarnings)
-        self.setStatistic('errors', self.logobserver.nbErrors)
-
+            addEnvPath(cmd.args['env'], "LIB", path)
+
+        self.setupInstalldir()
+
+    def describe(self, done=False):
+        description = ShellCommand.describe(self, done)
+        if done:
+            description.append('%d projects' % self.step_status.getStatistic('projects', 0))
+            description.append('%d files' % self.step_status.getStatistic('files', 0))
+            warnings = self.step_status.getStatistic('warnings', 0)
+            if warnings > 0:
+                description.append('%d warnings' % warnings)
+            errors = self.step_status.getStatistic('errors', 0)
+            if errors > 0:
+                description.append('%d errors' % errors)
+        return description
+
+    def createSummary(self, log):
+        self.step_status.setStatistic('projects', self.logobserver.nbProjects)
+        self.step_status.setStatistic('files', self.logobserver.nbFiles)
+        self.step_status.setStatistic('warnings', self.logobserver.nbWarnings)
+        self.step_status.setStatistic('errors', self.logobserver.nbErrors)
+
+    def evaluateCommand(self, cmd):
         if cmd.didFail():
-            return results.FAILURE
+            return FAILURE
         if self.logobserver.nbErrors > 0:
-            return results.FAILURE
+            return FAILURE
         if self.logobserver.nbWarnings > 0:
-            return results.WARNINGS
-        return results.SUCCESS
-
-    @defer.inlineCallbacks
-    def run(self):
-        self.setupEnvironment()
-        yield self.setup_log_files()
-
-        cmd = yield self.makeRemoteShellCommand()
-        yield self.runCommand(cmd)
-
-        yield self.finish_logs()
-        self.results = self.evaluate_result(cmd)
-        return self.results
-
-    def getResultSummary(self):
-        description = (f'compile {self.logobserver.nbProjects} projects {self.logobserver.nbFiles} '
-                       'files')
-
-        if self.logobserver.nbWarnings > 0:
-            description += f' {self.logobserver.nbWarnings} warnings'
-        if self.logobserver.nbErrors > 0:
-            description += f' {self.logobserver.nbErrors} errors'
-
-        if self.results != results.SUCCESS:
-            description += f' ({results.Results[self.results]})'
-
-        return {'step': description}
-
-    @defer.inlineCallbacks
-    def finish_logs(self):
-        log = yield self.getLog("warnings")
-        yield log.finish()
-        log = yield self.getLog("errors")
-        yield log.finish()
+            return WARNINGS
+        else:
+            return SUCCESS
+
+    def finished(self, result):
+        self.getLog("warnings").finish()
+        self.getLog("errors").finish()
+        ShellCommand.finished(self, result)
 
 
 class VC6(VisualStudio):
 
     default_installdir = r'C:\Program Files\Microsoft Visual Studio'
 
-    def setupEnvironment(self):
-        super().setupEnvironment()
+    def setupEnvironment(self, cmd):
+        VisualStudio.setupEnvironment(self, cmd)
 
         # Root of Visual Developer Studio Common files.
         VSCommonDir = self.installdir + r'\Common'
         MSVCDir = self.installdir + r'\VC98'
         MSDevDir = VSCommonDir + r'\msdev98'
 
-<<<<<<< HEAD
-        self.add_env_path("PATH", MSDevDir + '\\BIN')
-        self.add_env_path("PATH", MSVCDir + '\\BIN')
-        self.add_env_path("PATH", VSCommonDir + '\\TOOLS\\WINNT')
-        self.add_env_path("PATH", VSCommonDir + '\\TOOLS')
-
-        self.add_env_path("INCLUDE", MSVCDir + '\\INCLUDE')
-        self.add_env_path("INCLUDE", MSVCDir + '\\ATL\\INCLUDE')
-        self.add_env_path("INCLUDE", MSVCDir + '\\MFC\\INCLUDE')
-
-        self.add_env_path("LIB", MSVCDir + '\\LIB')
-        self.add_env_path("LIB", MSVCDir + '\\MFC\\LIB')
-
-    @defer.inlineCallbacks
-    def run(self):
-        command = [
-            "msdev",
-            self.projectfile,
-            "/MAKE"
-        ]
-=======
         addEnvPath(cmd.args['env'], "PATH", MSDevDir + r'\BIN')
         addEnvPath(cmd.args['env'], "PATH", MSVCDir + r'\BIN')
         addEnvPath(cmd.args['env'], "PATH", VSCommonDir + r'\TOOLS\WINNT')
@@ -262,7 +224,6 @@
         command = ["msdev"]
         command.append(self.projectfile)
         command.append("/MAKE")
->>>>>>> c385ad43
         if self.project is not None:
             command.append(self.project + " - " + self.config)
         else:
@@ -275,45 +236,20 @@
             command.append("/BUILD")
         if self.useenv:
             command.append("/USEENV")
-        self.command = command
-
-        res = yield super().run()
-        return res
+        self.setCommand(command)
+        return VisualStudio.start(self)
 
 
 class VC7(VisualStudio):
     default_installdir = r'C:\Program Files\Microsoft Visual Studio .NET 2003'
 
-    def setupEnvironment(self):
-        super().setupEnvironment()
+    def setupEnvironment(self, cmd):
+        VisualStudio.setupEnvironment(self, cmd)
 
         VSInstallDir = self.installdir + r'\Common7\IDE'
         VCInstallDir = self.installdir
         MSVCDir = self.installdir + r'\VC7'
 
-<<<<<<< HEAD
-        self.add_env_path("PATH", VSInstallDir)
-        self.add_env_path("PATH", MSVCDir + '\\BIN')
-        self.add_env_path("PATH", VCInstallDir + '\\Common7\\Tools')
-        self.add_env_path("PATH", VCInstallDir + '\\Common7\\Tools\\bin')
-
-        self.add_env_path("INCLUDE", MSVCDir + '\\INCLUDE')
-        self.add_env_path("INCLUDE", MSVCDir + '\\ATLMFC\\INCLUDE')
-        self.add_env_path("INCLUDE", MSVCDir + '\\PlatformSDK\\include')
-        self.add_env_path("INCLUDE", VCInstallDir + '\\SDK\\v1.1\\include')
-
-        self.add_env_path("LIB", MSVCDir + '\\LIB')
-        self.add_env_path("LIB", MSVCDir + '\\ATLMFC\\LIB')
-        self.add_env_path("LIB", MSVCDir + '\\PlatformSDK\\lib')
-        self.add_env_path("LIB", VCInstallDir + '\\SDK\\v1.1\\lib')
-
-    @defer.inlineCallbacks
-    def run(self):
-        command = [
-            "devenv.com",
-            self.projectfile
-        ]
-=======
         addEnvPath(cmd.args['env'], "PATH", VSInstallDir)
         addEnvPath(cmd.args['env'], "PATH", MSVCDir + r'\BIN')
         addEnvPath(cmd.args['env'], "PATH", VCInstallDir + r'\Common7\Tools')
@@ -332,7 +268,6 @@
     def start(self):
         command = ["devenv.com"]
         command.append(self.projectfile)
->>>>>>> c385ad43
         if self.mode == "rebuild":
             command.append("/Rebuild")
         elif self.mode == "clean":
@@ -345,11 +280,8 @@
         if self.project is not None:
             command.append("/Project")
             command.append(self.project)
-        self.command = command
-
-        res = yield super().run()
-        return res
-
+        self.setCommand(command)
+        return VisualStudio.start(self)
 
 # alias VC7 as VS2003
 VS2003 = VC7
@@ -367,40 +299,14 @@
         self.arch = arch
 
         # always upcall !
-        super().__init__(**kwargs)
-
-    def setupEnvironment(self):
-        # Do not use super() here. We want to override VC7.setupEnvironment().
-        VisualStudio.setupEnvironment(self)
+        VisualStudio.__init__(self, **kwargs)
+
+    def setupEnvironment(self, cmd):
+        VisualStudio.setupEnvironment(self, cmd)
 
         VSInstallDir = self.installdir
         VCInstallDir = self.installdir + r'\VC'
 
-<<<<<<< HEAD
-        self.add_env_path("PATH", VSInstallDir + '\\Common7\\IDE')
-        if self.arch == "x64":
-            self.add_env_path("PATH", VCInstallDir + '\\BIN\\x86_amd64')
-        self.add_env_path("PATH", VCInstallDir + '\\BIN')
-        self.add_env_path("PATH", VSInstallDir + '\\Common7\\Tools')
-        self.add_env_path("PATH", VSInstallDir + '\\Common7\\Tools\\bin')
-        self.add_env_path("PATH", VCInstallDir + '\\PlatformSDK\\bin')
-        self.add_env_path("PATH", VSInstallDir + '\\SDK\\v2.0\\bin')
-        self.add_env_path("PATH", VCInstallDir + '\\VCPackages')
-        self.add_env_path("PATH", r'${PATH}')
-
-        self.add_env_path("INCLUDE", VCInstallDir + '\\INCLUDE')
-        self.add_env_path("INCLUDE", VCInstallDir + '\\ATLMFC\\include')
-        self.add_env_path("INCLUDE", VCInstallDir + '\\PlatformSDK\\include')
-
-        archsuffix = ''
-        if self.arch == "x64":
-            archsuffix = '\\amd64'
-        self.add_env_path("LIB", VCInstallDir + '\\LIB' + archsuffix)
-        self.add_env_path("LIB", VCInstallDir + '\\ATLMFC\\LIB' + archsuffix)
-        self.add_env_path("LIB", VCInstallDir + '\\PlatformSDK\\lib' + archsuffix)
-        self.add_env_path("LIB", VSInstallDir + '\\SDK\\v2.0\\lib' + archsuffix)
-
-=======
         addEnvPath(cmd.args['env'], "PATH", VSInstallDir + r'\Common7\IDE')
         if self.arch == "x64":
             addEnvPath(cmd.args['env'], "PATH", VCInstallDir + r'\BIN\x86_amd64')
@@ -423,7 +329,6 @@
         addEnvPath(cmd.args['env'], "LIB", VCInstallDir + r'\ATLMFC\LIB' + archsuffix)
         addEnvPath(cmd.args['env'], "LIB", VCInstallDir + r'\PlatformSDK\lib' + archsuffix)
         addEnvPath(cmd.args['env'], "LIB", VSInstallDir + r'\SDK\v2.0\lib' + archsuffix)
->>>>>>> c385ad43
 
 # alias VC8 as VS2005
 VS2005 = VC8
@@ -431,12 +336,9 @@
 
 class VCExpress9(VC8):
 
-    @defer.inlineCallbacks
-    def run(self):
-        command = [
-            "vcexpress",
-            self.projectfile
-        ]
+    def start(self):
+        command = ["vcexpress"]
+        command.append(self.projectfile)
         if self.mode == "rebuild":
             command.append("/Rebuild")
         elif self.mode == "clean":
@@ -449,43 +351,28 @@
         if self.project is not None:
             command.append("/Project")
             command.append(self.project)
-        self.command = command
-
-<<<<<<< HEAD
-        # Do not use super() here. We want to override VC7.start().
-        res = yield VisualStudio.run(self)
-        return res
-
-=======
->>>>>>> c385ad43
+        self.setCommand(command)
+        return VisualStudio.start(self)
+
 
 # Add first support for VC9 (Same as VC8, with a different installdir)
 class VC9(VC8):
     default_installdir = r'C:\Program Files\Microsoft Visual Studio 9.0'
 
-
-<<<<<<< HEAD
 VS2008 = VC9
 
-=======
->>>>>>> c385ad43
 
 # VC10 doesn't look like it needs extra stuff.
 class VC10(VC9):
     default_installdir = r'C:\Program Files\Microsoft Visual Studio 10.0'
 
-
-<<<<<<< HEAD
 VS2010 = VC10
 
-=======
->>>>>>> c385ad43
 
 # VC11 doesn't look like it needs extra stuff.
 class VC11(VC10):
     default_installdir = r'C:\Program Files\Microsoft Visual Studio 11.0'
 
-
 VS2012 = VC11
 
 
@@ -493,116 +380,54 @@
 class VC12(VC11):
     default_installdir = r'C:\Program Files\Microsoft Visual Studio 12.0'
 
-
 VS2013 = VC12
 
 
 # VC14 doesn't look like it needs extra stuff.
 class VC14(VC12):
-<<<<<<< HEAD
-    default_installdir = 'C:\\Program Files (x86)\\Microsoft Visual Studio 14.0'
-
-=======
     default_installdir = r'C:\Program Files (x86)\Microsoft Visual Studio 14.0'
->>>>>>> c385ad43
 
 VS2015 = VC14
 
 
-<<<<<<< HEAD
-class VC141(VC14):
-    default_installdir = r"C:\\Program Files (x86)\\Microsoft Visual Studio\\2017\\Community"
-
-
-VS2017 = VC141
-
-
-def _msbuild_format_defines_parameter(defines):
-    if defines is None or len(defines) == 0:
-        return ""
-    return f' /p:DefineConstants="{";".join(defines)}"'
-
-
-def _msbuild_format_target_parameter(mode, project):
-    modestring = None
-    if mode == "clean":
-        modestring = 'Clean'
-    elif mode == "build":
-        modestring = 'Build'
-    elif mode == "rebuild":
-        modestring = 'Rebuild'
-
-    parameter = ""
-    if project is not None:
-        if modestring == "Rebuild" or modestring is None:
-            parameter = f' /t:"{project}"'
-        else:
-            parameter = f' /t:"{project}:{modestring}"'
-    elif modestring is not None:
-        parameter = f' /t:{modestring}'
-
-    return parameter
-
-
-class MsBuild4(VisualStudio):
-    platform = None
-    defines = None
-    vcenv_bat = r"${VS110COMNTOOLS}..\..\VC\vcvarsall.bat"
-    renderables = ['platform']
-    description = 'building'
-=======
 class MsBuild4(VisualStudio):
     platform = None
     vcenv_bat = r"${VS110COMNTOOLS}..\..\VC\vcvarsall.bat"
->>>>>>> c385ad43
-
-    def __init__(self, platform, defines=None, **kwargs):
+
+    def __init__(self, platform, **kwargs):
         self.platform = platform
-        self.defines = defines
-        super().__init__(**kwargs)
-
-    def setupEnvironment(self):
-        super().setupEnvironment()
-        self.env['VCENV_BAT'] = self.vcenv_bat
-
-    def describe_project(self, done=False):
-        project = self.project
-        if project is None:
-            project = 'solution'
-        return f'{project} for {self.config}|{self.platform}'
-
-    def getCurrentSummary(self):
-        return {'step': 'building ' + self.describe_project()}
-
-    def getResultSummary(self):
-        return {'step': 'built ' + self.describe_project()}
-
-    @defer.inlineCallbacks
-    def run(self):
+        VisualStudio.__init__(self, **kwargs)
+
+    def setupEnvironment(self, cmd):
+        VisualStudio.setupEnvironment(self, cmd)
+        cmd.args['env']['VCENV_BAT'] = self.vcenv_bat
+
+    def describe(self, done=False):
+        rv = []
+        if done:
+            rv.append("built")
+        else:
+            rv.append("building")
+        if self.project is not None:
+            rv.append("%s for" % (self.project))
+        else:
+            rv.append("solution for")
+        rv.append("%s|%s" % (self.config, self.platform))
+        return rv
+
+    def start(self):
         if self.platform is None:
             config.error('platform is mandatory. Please specify a string such as "Win32"')
 
-<<<<<<< HEAD
-        yield self.updateSummary()
-
-        command = (f'"%VCENV_BAT%" x86 && msbuild "{self.projectfile}" '
-                   f'/p:Configuration="{self.config}" /p:Platform="{self.platform}" /maxcpucount')
-=======
         command = ('"%%VCENV_BAT%%" x86 && msbuild "%s" /p:Configuration="%s" /p:Platform="%s"'
                    % (self.projectfile, self.config, self.platform))
 
         if self.project is not None:
             command += ' /t:"%s"' % (self.project)
->>>>>>> c385ad43
-
-        command += _msbuild_format_target_parameter(self.mode, self.project)
-        command += _msbuild_format_defines_parameter(self.defines)
-
-        self.command = command
-
-        res = yield super().run()
-        return res
-
+
+        self.setCommand(command)
+
+        return VisualStudio.start(self)
 
 MsBuild = MsBuild4
 
@@ -612,55 +437,4 @@
 
 
 class MsBuild14(MsBuild4):
-<<<<<<< HEAD
-    vcenv_bat = r"${VS140COMNTOOLS}..\..\VC\vcvarsall.bat"
-
-
-class MsBuild141(VisualStudio):
-    platform = None
-    defines = None
-    vcenv_bat = r"\VC\Auxiliary\Build\vcvarsall.bat"
-    renderables = ['platform']
-
-    def __init__(self, platform, defines=None, **kwargs):
-        self.platform = platform
-        self.defines = defines
-        super().__init__(**kwargs)
-
-    def setupEnvironment(self):
-        super().setupEnvironment()
-        self.env['VCENV_BAT'] = self.vcenv_bat
-        self.add_env_path("PATH",
-                   'C:\\Program Files (x86)\\Microsoft Visual Studio\\Installer\\')
-        self.add_env_path("PATH", r'${PATH}')
-
-    def describe_project(self, done=False):
-        project = self.project
-        if project is None:
-            project = 'solution'
-        return f'{project} for {self.config}|{self.platform}'
-
-    @defer.inlineCallbacks
-    def run(self):
-        if self.platform is None:
-            config.error(
-                'platform is mandatory. Please specify a string such as "Win32"')
-
-        self.description = 'building ' + self.describe_project()
-        self.descriptionDone = 'built ' + self.describe_project()
-        yield self.updateSummary()
-
-        command = ('FOR /F "tokens=*" %%I in (\'vswhere.exe -property  installationPath\') '
-                   f' do "%%I\\%VCENV_BAT%" x86 && msbuild "{self.projectfile}" '
-                   f'/p:Configuration="{self.config}" /p:Platform="{self.platform}" /maxcpucount')
-
-        command += _msbuild_format_target_parameter(self.mode, self.project)
-        command += _msbuild_format_defines_parameter(self.defines)
-
-        self.command = command
-
-        res = yield super().run()
-        return res
-=======
-    vcenv_bat = r"${VS140COMNTOOLS}..\..\VC\vcvarsall.bat"
->>>>>>> c385ad43
+    vcenv_bat = r"${VS140COMNTOOLS}..\..\VC\vcvarsall.bat"