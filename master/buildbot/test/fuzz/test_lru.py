--- conflicted
+++ resolved
@@ -14,18 +14,12 @@
 # Copyright Buildbot Team Members
 
 import random
-<<<<<<< HEAD
 
-=======
-from twisted.python import log
-from twisted.internet import defer, reactor
 from buildbot.test.util import fuzz
->>>>>>> 69a786f2
 from buildbot.util import lru
 from twisted.internet import defer
 from twisted.internet import reactor
 from twisted.python import log
-from twisted.trial import unittest
 
 # construct weakref-able objects for particular keys
 
@@ -43,9 +37,8 @@
     reactor.callLater(secs, d.callback, result)
     return d
 
-<<<<<<< HEAD
 
-class LRUCacheFuzzer(unittest.TestCase):
+class LRUCacheFuzzer(fuzz.FuzzTestCase):
 
     FUZZ_TIME = 60
 
@@ -59,9 +52,6 @@
                                                            self.lru.misses, self.lru.refhits))
 
     # tests
-=======
-class LRUCacheFuzzer(fuzz.FuzzTestCase):
->>>>>>> 69a786f2
 
     @defer.inlineCallbacks
     def do_fuzz(self, endTime):
@@ -107,5 +97,5 @@
             yield deferUntilLater(0.001)
 
         self.assertFalse(lru.inv_failed, "invariant failed; see logs")
-        log.msg("hits: %d; misses: %d; refhits: %d" %  (self.lru.hits,
-            self.lru.misses, self.lru.refhits))+        log.msg("hits: %d; misses: %d; refhits: %d" % (self.lru.hits,
+                                                       self.lru.misses, self.lru.refhits))