--- conflicted
+++ resolved
@@ -1012,12 +1012,8 @@
             locks=[],
             env={},
             properties={},
-<<<<<<< HEAD
-            mergeRequests=False)
-=======
-            mergeRequests=None,
+            mergeRequests=False,
             description=None)
->>>>>>> 4efe306b
 
     def test_args(self):
         cfg = config.BuilderConfig(
