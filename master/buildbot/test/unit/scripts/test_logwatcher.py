# This file is part of Buildbot.  Buildbot is free software: you can
# redistribute it and/or modify it under the terms of the GNU General Public
# License as published by the Free Software Foundation, version 2.
#
# This program is distributed in the hope that it will be useful, but WITHOUT
# ANY WARRANTY; without even the implied warranty of MERCHANTABILITY or FITNESS
# FOR A PARTICULAR PURPOSE.  See the GNU General Public License for more
# details.
#
# You should have received a copy of the GNU General Public License along with
# this program; if not, write to the Free Software Foundation, Inc., 51
# Franklin Street, Fifth Floor, Boston, MA 02110-1301 USA.
#
# Copyright Buildbot Team Members

import os

import mock

from twisted.internet import defer
from twisted.trial import unittest

from buildbot.scripts.logwatcher import BuildmasterStartupError
from buildbot.scripts.logwatcher import BuildmasterTimeoutError
from buildbot.scripts.logwatcher import LogWatcher
from buildbot.scripts.logwatcher import ReconfigError
from buildbot.test.reactor import TestReactorMixin
from buildbot.test.util import dirs
<<<<<<< HEAD
=======
from buildbot.test.util.misc import TestReactorMixin
>>>>>>> 51bbf7ea
from buildbot.util import unicode2bytes


class MockedLogWatcher(LogWatcher):
    def __init__(self, *args, **kwargs):
        super().__init__(*args, **kwargs)
        self.printed_output = []
        self.created_paths = []

    def create_logfile(self, path):
        self.created_paths.append(path)

    def print_output(self, output):
        self.printed_output.append(output)


class TestLogWatcher(unittest.TestCase, dirs.DirsMixin, TestReactorMixin):

    delimiter = unicode2bytes(os.linesep)

    def setUp(self):
        self.setUpDirs('workdir')
        self.addCleanup(self.tearDownDirs)

        self.setup_test_reactor()
        self.spawned_process = mock.Mock()
        self.reactor.spawnProcess = mock.Mock(return_value=self.spawned_process)

    def test_start(self):
        lw = MockedLogWatcher('workdir/test.log', _reactor=self.reactor)
        lw._start = mock.Mock()

        lw.start()
        self.reactor.spawnProcess.assert_called()
        self.assertEqual(lw.created_paths, ['workdir/test.log'])
        self.assertTrue(lw.running)

    @defer.inlineCallbacks
    def test_success_before_timeout(self):
        lw = MockedLogWatcher('workdir/test.log', timeout=5, _reactor=self.reactor)
        d = lw.start()
        self.reactor.advance(4.9)
        lw.lineReceived(b'BuildMaster is running')
        res = yield d
        self.assertEqual(res, 'buildmaster')

    @defer.inlineCallbacks
    def test_failure_after_timeout(self):
        lw = MockedLogWatcher('workdir/test.log', timeout=5, _reactor=self.reactor)
        d = lw.start()
        self.reactor.advance(5.1)
        lw.lineReceived(b'BuildMaster is running')
        with self.assertRaises(BuildmasterTimeoutError):
            yield d

    @defer.inlineCallbacks
    def test_progress_restarts_timeout(self):
        lw = MockedLogWatcher('workdir/test.log', timeout=5, _reactor=self.reactor)
        d = lw.start()
        self.reactor.advance(4.9)
        lw.lineReceived(b'added builder')
        self.reactor.advance(4.9)
        lw.lineReceived(b'BuildMaster is running')
        res = yield d
        self.assertEqual(res, 'buildmaster')

    @defer.inlineCallbacks
    def test_handles_very_long_lines(self):
        lw = MockedLogWatcher('workdir/test.log', timeout=5, _reactor=self.reactor)
        d = lw.start()
        lw.dataReceived(b't' * lw.MAX_LENGTH * 2 + self.delimiter + b'BuildMaster is running' +
                        self.delimiter)
        res = yield d
        self.assertEqual(lw.printed_output, [
            'Got an a very long line in the log (length 32768 bytes), ignoring'
        ])
        self.assertEqual(res, 'buildmaster')

    @defer.inlineCallbacks
    def test_handles_very_long_lines_separate_packet(self):
        lw = MockedLogWatcher('workdir/test.log', timeout=5, _reactor=self.reactor)
        d = lw.start()
        lw.dataReceived(b't' * lw.MAX_LENGTH * 2)
        lw.dataReceived(self.delimiter + b'BuildMaster is running' + self.delimiter)
        res = yield d
        self.assertEqual(lw.printed_output, [
            'Got an a very long line in the log (length 32768 bytes), ignoring'
        ])
        self.assertEqual(res, 'buildmaster')

    @defer.inlineCallbacks
    def test_handles_very_long_lines_separate_packet_with_newline(self):
        lw = MockedLogWatcher('workdir/test.log', timeout=5, _reactor=self.reactor)
        d = lw.start()
        lw.dataReceived(b't' * lw.MAX_LENGTH * 2 + self.delimiter)
        lw.dataReceived(b'BuildMaster is running' + self.delimiter)
        res = yield d
        self.assertEqual(lw.printed_output, [
            'Got an a very long line in the log (length 32768 bytes), ignoring'
        ])
        self.assertEqual(res, 'buildmaster')

    @defer.inlineCallbacks
    def test_matches_lines(self):
        lines_and_expected = [
            (b'configuration update aborted without making any changes', ReconfigError()),
            (b'WARNING: configuration update partially applied; master may malfunction',
             ReconfigError()),
            (b'Server Shut Down', ReconfigError()),
            (b'BuildMaster startup failed', BuildmasterStartupError()),
            (b'message from master: attached', 'worker'),
            (b'configuration update complete', 'buildmaster'),
            (b'BuildMaster is running', 'buildmaster'),
        ]

        for line, expected in lines_and_expected:
            lw = MockedLogWatcher('workdir/test.log', timeout=5, _reactor=self.reactor)
            d = lw.start()
            lw.lineReceived(line)

            if isinstance(expected, Exception):
                with self.assertRaises(type(expected)):
                    yield d
            else:
                res = yield d
                self.assertEqual(res, expected)<|MERGE_RESOLUTION|>--- conflicted
+++ resolved
@@ -24,12 +24,8 @@
 from buildbot.scripts.logwatcher import BuildmasterTimeoutError
 from buildbot.scripts.logwatcher import LogWatcher
 from buildbot.scripts.logwatcher import ReconfigError
-from buildbot.test.reactor import TestReactorMixin
 from buildbot.test.util import dirs
-<<<<<<< HEAD
-=======
 from buildbot.test.util.misc import TestReactorMixin
->>>>>>> 51bbf7ea
 from buildbot.util import unicode2bytes
 
 
@@ -54,7 +50,7 @@
         self.setUpDirs('workdir')
         self.addCleanup(self.tearDownDirs)
 
-        self.setup_test_reactor()
+        self.setUpTestReactor()
         self.spawned_process = mock.Mock()
         self.reactor.spawnProcess = mock.Mock(return_value=self.spawned_process)
 
@@ -135,8 +131,8 @@
     @defer.inlineCallbacks
     def test_matches_lines(self):
         lines_and_expected = [
-            (b'configuration update aborted without making any changes', ReconfigError()),
-            (b'WARNING: configuration update partially applied; master may malfunction',
+            (b'reconfig aborted without making any changes', ReconfigError()),
+            (b'WARNING: reconfig partially applied; master may malfunction',
              ReconfigError()),
             (b'Server Shut Down', ReconfigError()),
             (b'BuildMaster startup failed', BuildmasterStartupError()),
