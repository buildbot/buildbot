# This file is part of Buildbot.  Buildbot is free software: you can
# redistribute it and/or modify it under the terms of the GNU General Public
# License as published by the Free Software Foundation, version 2.
#
# This program is distributed in the hope that it will be useful, but WITHOUT
# ANY WARRANTY; without even the implied warranty of MERCHANTABILITY or FITNESS
# FOR A PARTICULAR PURPOSE.  See the GNU General Public License for more
# details.
#
# You should have received a copy of the GNU General Public License along with
# this program; if not, write to the Free Software Foundation, Inc., 51
# Franklin Street, Fifth Floor, Boston, MA 02110-1301 USA.
#
# Copyright Buildbot Team Members

import os
from twisted.trial import unittest
from twisted.internet import defer
from buildbot.changes import hgpoller
from buildbot.test.util import changesource, gpo
from buildbot.test.fake.fakedb import FakeDBConnector
from buildbot.util import epoch2datetime

ENVIRON_2116_KEY = 'TEST_THAT_ENVIRONMENT_GETS_PASSED_TO_SUBPROCESSES'

class TestHgPoller(gpo.GetProcessOutputMixin,
                   changesource.ChangeSourceMixin,
                   unittest.TestCase):

    def setUp(self):
        # To test that environment variables get propagated to subprocesses
        # (See #2116)
        os.environ[ENVIRON_2116_KEY] = 'TRUE'
        self.setUpGetProcessOutput()
        d = self.setUpChangeSource()
        self.remote_repo = 'ssh://example.com/foo/baz'
        self.repo_ready = True
        def _isRepositoryReady():
            return self.repo_ready
        def create_poller(_):
            self.poller = hgpoller.HgPoller(self.remote_repo,
                                            workdir='/some/dir')
            self.poller.master = self.master
            self.poller._isRepositoryReady = _isRepositoryReady
        def create_db(_):
            db = self.master.db = FakeDBConnector(self)
            return db.setup()
        d.addCallback(create_poller)
        d.addCallback(create_db)
        return d

    def tearDown(self):
        del os.environ[ENVIRON_2116_KEY]
        return self.tearDownChangeSource()

    def gpoFullcommandPattern(self, commandName, *expected_args):
        """Match if the command is commandName and arg list start as expected.

        This allows to test a bit more if expected GPO are issued, be it
        by obscure failures due to the result not being given.
        """
        def matchesSubcommand(bin, given_args, **kwargs):
            return bin == commandName and tuple(
                given_args[:len(expected_args)]) == expected_args
        return matchesSubcommand

    def test_describe(self):
        self.assertSubstring("HgPoller", self.poller.describe())

    def test_hgbin_default(self):
        self.assertEqual(self.poller.hgbin, "hg")

    def test_poll_initial(self):
        self.repo_ready = False
        # Test that environment variables get propagated to subprocesses
        # (See #2116)
        expected_env = {ENVIRON_2116_KEY: 'TRUE'}
        self.addGetProcessOutputExpectEnv(expected_env)
        self.expectCommands(
            gpo.Expect('hg', 'init', '/some/dir'),
            gpo.Expect('hg', 'pull', '-b', 'default',
                                'ssh://example.com/foo/baz')
                .path('/some/dir'),
            gpo.Expect('hg', 'heads', 'default', '--template={rev}' + os.linesep)
<<<<<<< HEAD
                .path('/some/dir').stdout("1"),
            gpo.Expect('hg', 'log', '-b', 'default', '-r', '1:1',
=======
                .path('/some/dir').stdout("73591"),
            gpo.Expect('hg', 'log', '-b', 'default', '-r', '73591:73591', # only fetches that head
>>>>>>> a70cc78e
                                '--template={rev}:{node}\\n')
                .path('/some/dir').stdout(os.linesep.join(['0:64a5dc2', '1:4423cdb'])),
            gpo.Expect('hg', 'log', '-r', '64a5dc2',
                os.linesep.join(['--template={date|hgdate}',
                                '{author}',
                                '{files}',
                                '{desc|strip}']))
                .path('/some/dir').stdout(os.linesep.join([
                    '1273258009.0 -7200',
                    'Joe Test <joetest@example.org>',
                    'file1 file2',
                    'Multi-line',
                    'Comment for rev 0',
                    ''])),
            gpo.Expect('hg', 'log', '-r', '4423cdb',
<<<<<<< HEAD
                os.linesep.join(['--template={date|hgdate}',
                                '{author}',
                                '{files}',
                                '{desc|strip}']))
=======
                '--template={date|hgdate}' + os.linesep + '{author}' + os.linesep + '{files}' + os.linesep + '{desc|strip}')
>>>>>>> a70cc78e
                .path('/some/dir').stdout(os.linesep.join([
                    '1273258100.0 -7200',
                    'Bob Test <bobtest@example.org>',
                    'file1 dir/file2',
                    'This is rev 1',
                    ''])),
            )

        # do the poll
        d = self.poller.poll()

        # check the results
        def check_changes(_):
            self.assertEqual(len(self.changes_added), 2)

            change = self.changes_added[0]
            self.assertEqual(change['revision'], '64a5dc2')
            self.assertEqual(change['author'],
                             'Joe Test <joetest@example.org>')
            self.assertEqual(change['when_timestamp'],
                             epoch2datetime(1273258009)),
            self.assertEqual(change['files'], ['file1', 'file2'])
            self.assertEqual(change['src'], 'hg')
            self.assertEqual(change['branch'], 'default')
            self.assertEqual(change['comments'],
                             os.linesep.join(('Multi-line',
                                              'Comment for rev 0')))

            change = self.changes_added[1]
            self.assertEqual(change['revision'], '4423cdb')
            self.assertEqual(change['author'],
                             'Bob Test <bobtest@example.org>')
            self.assertEqual(change['when_timestamp'],
                             epoch2datetime(1273258100)),
            self.assertEqual(change['files'], ['file1', 'dir/file2'])
            self.assertEqual(change['src'], 'hg')
            self.assertEqual(change['branch'], 'default')
            self.assertEqual(change['comments'], 'This is rev 1')

        d.addCallback(check_changes)
        d.addCallback(self.check_current_rev(1))
        return d

    def check_current_rev(self, wished):
        def check_on_rev(_):
            d = self.poller._getCurrentRev()
            d.addCallback(lambda oid_rev: self.assertEqual(oid_rev[1], wished))
        return check_on_rev

    @defer.inlineCallbacks
    def test_poll_several_heads(self):
        # If there are several heads on the named branch, the poller musn't
        # climb (good enough for now, ideally it should even go to the common
        # ancestor)
        self.expectCommands(
            gpo.Expect('hg', 'pull', '-b', 'default',
                            'ssh://example.com/foo/baz')
                .path('/some/dir'),
            gpo.Expect('hg', 'heads', 'default', '--template={rev}' + os.linesep)
                .path('/some/dir').stdout('5' + os.linesep + '6' + os.linesep),
        )

        yield self.poller._setCurrentRev(3)

        # do the poll: we must stay at rev 3
        d = self.poller.poll()
        d.addCallback(self.check_current_rev(3))

    @defer.inlineCallbacks
    def test_poll_regular(self):
        # normal operation. There's a previous revision, we get a new one.
        self.expectCommands(
            gpo.Expect('hg', 'pull', '-b', 'default',
                            'ssh://example.com/foo/baz')
                .path('/some/dir'),
            gpo.Expect('hg', 'heads', 'default', '--template={rev}' + os.linesep)
                .path('/some/dir').stdout('5' + os.linesep),
            gpo.Expect('hg', 'log', '-b', 'default', '-r', '5:5',
                            '--template={rev}:{node}\\n')
                .path('/some/dir').stdout('5:784bd' + os.linesep),
            gpo.Expect('hg', 'log', '-r', '784bd',
<<<<<<< HEAD
                os.linesep.join(['--template={date|hgdate}',
                                '{author}',
                                '{files}',
                                '{desc|strip}']))
=======
                '--template={date|hgdate}' + os.linesep + '{author}' + os.linesep + '{files}' + os.linesep + '{desc|strip}')
>>>>>>> a70cc78e
                .path('/some/dir').stdout(os.linesep.join([
                        '1273258009.0 -7200',
                        'Joe Test <joetest@example.org>',
                        'file1 file2',
                        'Comment for rev 5',
                        ''])),
           )

        yield self.poller._setCurrentRev(4)

        d = self.poller.poll()
        d.addCallback(self.check_current_rev(5))

        def check_changes(_):
            self.assertEquals(len(self.changes_added), 1)
            change = self.changes_added[0]
            self.assertEqual(change['revision'], '784bd')
            self.assertEqual(change['comments'], 'Comment for rev 5')
        d.addCallback(check_changes)<|MERGE_RESOLUTION|>--- conflicted
+++ resolved
@@ -82,13 +82,8 @@
                                 'ssh://example.com/foo/baz')
                 .path('/some/dir'),
             gpo.Expect('hg', 'heads', 'default', '--template={rev}' + os.linesep)
-<<<<<<< HEAD
                 .path('/some/dir').stdout("1"),
             gpo.Expect('hg', 'log', '-b', 'default', '-r', '1:1',
-=======
-                .path('/some/dir').stdout("73591"),
-            gpo.Expect('hg', 'log', '-b', 'default', '-r', '73591:73591', # only fetches that head
->>>>>>> a70cc78e
                                 '--template={rev}:{node}\\n')
                 .path('/some/dir').stdout(os.linesep.join(['0:64a5dc2', '1:4423cdb'])),
             gpo.Expect('hg', 'log', '-r', '64a5dc2',
@@ -104,14 +99,7 @@
                     'Comment for rev 0',
                     ''])),
             gpo.Expect('hg', 'log', '-r', '4423cdb',
-<<<<<<< HEAD
-                os.linesep.join(['--template={date|hgdate}',
-                                '{author}',
-                                '{files}',
-                                '{desc|strip}']))
-=======
                 '--template={date|hgdate}' + os.linesep + '{author}' + os.linesep + '{files}' + os.linesep + '{desc|strip}')
->>>>>>> a70cc78e
                 .path('/some/dir').stdout(os.linesep.join([
                     '1273258100.0 -7200',
                     'Bob Test <bobtest@example.org>',
@@ -193,14 +181,7 @@
                             '--template={rev}:{node}\\n')
                 .path('/some/dir').stdout('5:784bd' + os.linesep),
             gpo.Expect('hg', 'log', '-r', '784bd',
-<<<<<<< HEAD
-                os.linesep.join(['--template={date|hgdate}',
-                                '{author}',
-                                '{files}',
-                                '{desc|strip}']))
-=======
                 '--template={date|hgdate}' + os.linesep + '{author}' + os.linesep + '{files}' + os.linesep + '{desc|strip}')
->>>>>>> a70cc78e
                 .path('/some/dir').stdout(os.linesep.join([
                         '1273258009.0 -7200',
                         'Joe Test <joetest@example.org>',
