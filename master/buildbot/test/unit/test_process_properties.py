--- conflicted
+++ resolved
@@ -12,6 +12,8 @@
 # Franklin Street, Fifth Floor, Boston, MA 02110-1301 USA.
 #
 # Copyright Buildbot Team Members
+from copy import deepcopy
+
 import mock
 
 from twisted.internet import defer
@@ -38,14 +40,6 @@
 from buildbot.test.util.properties import ConstantRenderable
 from buildbot.test.util.warnings import assertProducesWarning
 from buildbot.worker_transition import DeprecatedWorkerNameWarning
-<<<<<<< HEAD
-from twisted.internet import defer
-from twisted.python import components
-from twisted.trial import unittest
-from zope.interface import implements
-from copy import deepcopy
-=======
->>>>>>> 66b2fd96
 
 
 class FakeSource:
