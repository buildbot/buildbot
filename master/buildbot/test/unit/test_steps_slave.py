# This file is part of Buildbot.  Buildbot is free software: you can
# redistribute it and/or modify it under the terms of the GNU General Public
# License as published by the Free Software Foundation, version 2.
#
# This program is distributed in the hope that it will be useful, but WITHOUT
# ANY WARRANTY; without even the implied warranty of MERCHANTABILITY or FITNESS
# FOR A PARTICULAR PURPOSE.  See the GNU General Public License for more
# details.
#
# You should have received a copy of the GNU General Public License along with
# this program; if not, write to the Free Software Foundation, Inc., 51
# Franklin Street, Fifth Floor, Boston, MA 02110-1301 USA.
#
# Copyright Buildbot Team Members

import stat
from twisted.trial import unittest
from buildbot.steps import slave
from buildbot.status.results import SUCCESS, FAILURE, EXCEPTION
from buildbot.process import properties
from buildbot.test.fake.remotecommand import Expect
from buildbot.test.util import steps, compat
from buildbot.interfaces import BuildSlaveTooOldError

class TestSetPropertiesFromEnv(steps.BuildStepMixin, unittest.TestCase):

    def setUp(self):
        return self.setUpBuildStep()

    def tearDown(self):
        return self.tearDownBuildStep()

    def test_simple(self):
        self.setupStep(slave.SetPropertiesFromEnv(
                variables=["one", "two", "three", "five", "six"],
                source="me"))
        self.buildslave.slave_environ = { "one": "1", "two": None, "six": "6", "FIVE" : "555" }
        self.properties.setProperty("four", 4, "them")
        self.properties.setProperty("five", 5, "them")
        self.properties.setProperty("six", 99, "them")
        self.expectOutcome(result=SUCCESS,
<<<<<<< HEAD
                status_text=["SetPropertiesFromEnv"])
        self.expectProperty('one', "1", source='me')
=======
                status_text=["Set"])
        self.expectProperty('one', 1, source='me')
>>>>>>> 5e13b631
        self.expectNoProperty('two')
        self.expectNoProperty('three')
        self.expectProperty('four', 4, source='them')
        self.expectProperty('five', 5, source='them')
        self.expectProperty('six', '6', source='me')
        self.expectLogfile("properties",
                "one = '1'\nsix = '6'")
        return self.runStep()

    def test_case_folding(self):
        self.setupStep(slave.SetPropertiesFromEnv(
                variables=["eNv"], source="me"))
        self.buildslave.slave_environ = { "ENV": 'EE' }
        self.buildslave.slave_system = 'win32'
        self.expectOutcome(result=SUCCESS,
                status_text=["Set"])
        self.expectProperty('eNv', 'EE', source='me')
        self.expectLogfile("properties",
                "eNv = 'EE'")
        return self.runStep()


class TestFileExists(steps.BuildStepMixin, unittest.TestCase):

    def setUp(self):
        return self.setUpBuildStep()

    def tearDown(self):
        return self.tearDownBuildStep()

    def test_found(self):
        self.setupStep(slave.FileExists(file="x"))
        self.expectCommands(
            Expect('stat', { 'file' : 'x' })
            + Expect.update('stat', [stat.S_IFREG, 99, 99])
            + 0
        )
        self.expectOutcome(result=SUCCESS,
                status_text=["File found."])
        return self.runStep()

    def test_not_found(self):
        self.setupStep(slave.FileExists(file="x"))
        self.expectCommands(
            Expect('stat', { 'file' : 'x' })
            + Expect.update('stat', [0, 99, 99])
            + 0
        )
        self.expectOutcome(result=FAILURE,
                status_text=["Not a file."])
        return self.runStep()

    def test_failure(self):
        self.setupStep(slave.FileExists(file="x"))
        self.expectCommands(
            Expect('stat', { 'file' : 'x' })
            + 1
        )
        self.expectOutcome(result=FAILURE,
                status_text=["File not found."])
        return self.runStep()

    def test_render(self):
        self.setupStep(slave.FileExists(file=properties.Property("x")))
        self.properties.setProperty('x', 'XXX', 'here')
        self.expectCommands(
            Expect('stat', { 'file' : 'XXX' })
            + 1
        )
        self.expectOutcome(result=FAILURE,
                status_text=["File not found."])
        return self.runStep()

    @compat.usesFlushLoggedErrors
    def test_old_version(self):
        self.setupStep(slave.FileExists(file="x"),
                slave_version=dict())
        self.expectOutcome(result=EXCEPTION,
                status_text=["'FileExists'", "exception"])
        d = self.runStep()
        def check(_):
            self.assertEqual(
                    len(self.flushLoggedErrors(BuildSlaveTooOldError)), 1)
        d.addCallback(check)
        return d


class TestCopyDirectory(steps.BuildStepMixin, unittest.TestCase):

    def setUp(self):
        return self.setUpBuildStep()

    def tearDown(self):
        return self.tearDownBuildStep()

    def test_success(self):
        self.setupStep(slave.CopyDirectory(src="s", dest="d"))
        self.expectCommands(
            Expect('cpdir', { 'fromdir' : 's', 'todir' : 'd' })
            + 0
        )
        self.expectOutcome(result=SUCCESS,
                status_text=["Copied", "s", "to", "d"])
        return self.runStep()

    def test_timeout(self):
        self.setupStep(slave.CopyDirectory(src="s", dest="d", timeout=300))
        self.expectCommands(
            Expect('cpdir', { 'fromdir' : 's', 'todir' : 'd', 'timeout': 300 })
            + 0
        )
        self.expectOutcome(result=SUCCESS,
                status_text=["Copied", "s", "to", "d"])
        return self.runStep()

    def test_maxTime(self):
        self.setupStep(slave.CopyDirectory(src="s", dest="d", maxTime=10))
        self.expectCommands(
            Expect('cpdir', { 'fromdir' : 's', 'todir' : 'd', 'maxTime': 10 })
            + 0
        )
        self.expectOutcome(result=SUCCESS,
                status_text=["Copied", "s", "to", "d"])
        return self.runStep()

    def test_failure(self):
        self.setupStep(slave.CopyDirectory(src="s", dest="d"))
        self.expectCommands(
            Expect('cpdir', { 'fromdir' : 's', 'todir' : 'd' })
            + 1
        )
        self.expectOutcome(result=FAILURE,
                status_text=["Copying", "s", "to", "d", "failed."])
        return self.runStep()

    def test_render(self):
        self.setupStep(slave.CopyDirectory(src=properties.Property("x"), dest=properties.Property("y")))
        self.properties.setProperty('x', 'XXX', 'here')
        self.properties.setProperty('y', 'YYY', 'here')
        self.expectCommands(
            Expect('cpdir', { 'fromdir' : 'XXX', 'todir' : 'YYY' })
            + 0
        )
        self.expectOutcome(result=SUCCESS,
                status_text=["Copied", "XXX", "to", "YYY"])
        return self.runStep()

class TestRemoveDirectory(steps.BuildStepMixin, unittest.TestCase):

    def setUp(self):
        return self.setUpBuildStep()

    def tearDown(self):
        return self.tearDownBuildStep()

    def test_success(self):
        self.setupStep(slave.RemoveDirectory(dir="d"))
        self.expectCommands(
            Expect('rmdir', { 'dir' : 'd' })
            + 0
        )
        self.expectOutcome(result=SUCCESS,
                status_text=["Deleted"])
        return self.runStep()

    def test_failure(self):
        self.setupStep(slave.RemoveDirectory(dir="d"))
        self.expectCommands(
            Expect('rmdir', { 'dir' : 'd' })
            + 1
        )
        self.expectOutcome(result=FAILURE,
                status_text=["Delete failed."])
        return self.runStep()

    def test_render(self):
        self.setupStep(slave.RemoveDirectory(dir=properties.Property("x")))
        self.properties.setProperty('x', 'XXX', 'here')
        self.expectCommands(
            Expect('rmdir', { 'dir' : 'XXX' })
            + 0
        )
        self.expectOutcome(result=SUCCESS,
                status_text=["Deleted"])
        return self.runStep()

class TestMakeDirectory(steps.BuildStepMixin, unittest.TestCase):

    def setUp(self):
        return self.setUpBuildStep()

    def tearDown(self):
        return self.tearDownBuildStep()

    def test_success(self):
        self.setupStep(slave.MakeDirectory(dir="d"))
        self.expectCommands(
            Expect('mkdir', { 'dir' : 'd' })
            + 0
        )
        self.expectOutcome(result=SUCCESS,
                status_text=["Created"])
        return self.runStep()

    def test_failure(self):
        self.setupStep(slave.MakeDirectory(dir="d"))
        self.expectCommands(
            Expect('mkdir', { 'dir' : 'd' })
            + 1
        )
        self.expectOutcome(result=FAILURE,
                status_text=["Create failed."])
        return self.runStep()

    def test_render(self):
        self.setupStep(slave.MakeDirectory(dir=properties.Property("x")))
        self.properties.setProperty('x', 'XXX', 'here')
        self.expectCommands(
            Expect('mkdir', { 'dir' : 'XXX' })
            + 0
        )
        self.expectOutcome(result=SUCCESS,
                status_text=["Created"])
        return self.runStep()<|MERGE_RESOLUTION|>--- conflicted
+++ resolved
@@ -39,13 +39,8 @@
         self.properties.setProperty("five", 5, "them")
         self.properties.setProperty("six", 99, "them")
         self.expectOutcome(result=SUCCESS,
-<<<<<<< HEAD
-                status_text=["SetPropertiesFromEnv"])
+                status_text=["Set"])
         self.expectProperty('one', "1", source='me')
-=======
-                status_text=["Set"])
-        self.expectProperty('one', 1, source='me')
->>>>>>> 5e13b631
         self.expectNoProperty('two')
         self.expectNoProperty('three')
         self.expectProperty('four', 4, source='them')
