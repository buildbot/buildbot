--- conflicted
+++ resolved
@@ -218,13 +218,9 @@
                              "assert all expected commands were run")
             got_outcome = dict(result=result,
                         status_text=self.step_status.status_text)
-<<<<<<< HEAD
-            self.assertEqual(got_outcome, self.exp_outcome)
             if self.exp_urls:
                 self.assertEqual(self.step_status.urls, self.exp_urls)
-=======
             self.assertEqual(got_outcome, self.exp_outcome, "expected step outcome")
->>>>>>> 56e92596
             for pn, (pv, ps) in self.exp_properties.iteritems():
                 self.assertTrue(self.properties.hasProperty(pn),
                         "missing property '%s'" % pn)
