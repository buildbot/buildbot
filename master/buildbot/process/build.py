# This file is part of Buildbot.  Buildbot is free software: you can
# redistribute it and/or modify it under the terms of the GNU General Public
# License as published by the Free Software Foundation, version 2.
#
# This program is distributed in the hope that it will be useful, but WITHOUT
# ANY WARRANTY; without even the implied warranty of MERCHANTABILITY or FITNESS
# FOR A PARTICULAR PURPOSE.  See the GNU General Public License for more
# details.
#
# You should have received a copy of the GNU General Public License along with
# this program; if not, write to the Free Software Foundation, Inc., 51
# Franklin Street, Fifth Floor, Boston, MA 02110-1301 USA.
#
# Copyright Buildbot Team Members


import types

from twisted.internet import defer
from twisted.internet import error
from twisted.python import components
from twisted.python import log
from twisted.python.failure import Failure
from zope.interface import implements

from buildbot import interfaces
<<<<<<< HEAD
from buildbot.status.results import SUCCESS, WARNINGS, FAILURE, EXCEPTION, \
    RETRY, SKIPPED, CANCELLED, worst_status
=======
from buildbot.process import metrics
from buildbot.process import properties
>>>>>>> bc24699e
from buildbot.status.builder import Results
from buildbot.status.progress import BuildProgress
from buildbot.status.results import EXCEPTION
from buildbot.status.results import FAILURE
from buildbot.status.results import RETRY
from buildbot.status.results import SKIPPED
from buildbot.status.results import SUCCESS
from buildbot.status.results import WARNINGS
from buildbot.status.results import worst_status
from buildbot.util.eventual import eventually


class Build(properties.PropertiesMixin):

    """I represent a single build by a single slave. Specialized Builders can
    use subclasses of Build to hold status information unique to those build
    processes.

    I control B{how} the build proceeds. The actual build is broken up into a
    series of steps, saved in the .buildSteps[] array as a list of
    L{buildbot.process.step.BuildStep} objects. Each step is a single remote
    command, possibly a shell command.

    During the build, I put status information into my C{BuildStatus}
    gatherer.

    After the build, I go away.

    I can be used by a factory by setting buildClass on
    L{buildbot.process.factory.BuildFactory}

    @ivar requests: the list of L{BuildRequest}s that triggered me
    @ivar build_status: the L{buildbot.status.build.BuildStatus} that
                        collects our status
    """

    implements(interfaces.IBuildControl)

    workdir = "build"
    build_status = None
    reason = "changes"
    finished = False
    results = None
    stopped = False
    set_runtime_properties = True
    subs = None

    def __init__(self, requests):
        self.requests = requests
        self.locks = []
        # build a source stamp
        self.sources = requests[0].mergeSourceStampsWith(requests[1:])
        self.reason = requests[0].mergeReasons(requests[1:])

        self.progress = None
        self.currentStep = None
        self.slaveEnvironment = {}

        self.terminate = False

        self._acquiringLock = None

    def setBuilder(self, builder):
        """
        Set the given builder as our builder.

        @type  builder: L{buildbot.process.builder.Builder}
        """
        self.builder = builder

    def setLocks(self, lockList):
        # convert all locks into their real forms
        self.locks = [(self.builder.botmaster.getLockFromLockAccess(access), access)
                      for access in lockList]

    def setSlaveEnvironment(self, env):
        self.slaveEnvironment = env

    def getSourceStamp(self, codebase=''):
        for source in self.sources:
            if source.codebase == codebase:
                return source
        return None

    def getAllSourceStamps(self):
        return list(self.sources)

    def allChanges(self):
        for s in self.sources:
            for c in s.changes:
                yield c

    def allFiles(self):
        # return a list of all source files that were changed
        files = []
        for c in self.allChanges():
            for f in c.files:
                files.append(f)
        return files

    def __repr__(self):
        return "<Build %s>" % (self.builder.name,)

    def blamelist(self):
        blamelist = []
        for c in self.allChanges():
            if c.who not in blamelist:
                blamelist.append(c.who)
        for source in self.sources:
            if source.patch_info:  # Add patch author to blamelist
                blamelist.append(source.patch_info[0])
        blamelist.sort()
        return blamelist

    def changesText(self):
        changetext = ""
        for c in self.allChanges():
            changetext += "-" * 60 + "\n\n" + c.asText() + "\n"
        # consider sorting these by number
        return changetext

    def setStepFactories(self, step_factories):
        """Set a list of 'step factories', which are tuples of (class,
        kwargs), where 'class' is generally a subclass of step.BuildStep .
        These are used to create the Steps themselves when the Build starts
        (as opposed to when it is first created). By creating the steps
        later, their __init__ method will have access to things like
        build.allFiles() ."""
        self.stepFactories = list(step_factories)

    useProgress = True

    def getSlaveCommandVersion(self, command, oldversion=None):
        return self.slavebuilder.getSlaveCommandVersion(command, oldversion)

    def getSlaveName(self):
        return self.slavebuilder.slave.slavename

    def setupProperties(self):
        props = interfaces.IProperties(self)

        # give the properties a reference back to this build
        props.build = self

        # start with global properties from the configuration
        master = self.builder.botmaster.master
        props.updateFromProperties(master.config.properties)

        # from the SourceStamps, which have properties via Change
        for change in self.allChanges():
            props.updateFromProperties(change.properties)

        # and finally, get any properties from requests (this is the path
        # through which schedulers will send us properties)
        for rq in self.requests:
            props.updateFromProperties(rq.properties)

        # now set some properties of our own, corresponding to the
        # build itself
        props.setProperty("buildnumber", self.build_status.number, "Build")

        if self.sources and len(self.sources) == 1:
            # old interface for backwards compatibility
            source = self.sources[0]
            props.setProperty("branch", source.branch, "Build")
            props.setProperty("revision", source.revision, "Build")
            props.setProperty("repository", source.repository, "Build")
            props.setProperty("codebase", source.codebase, "Build")
            props.setProperty("project", source.project, "Build")

        self.builder.setupProperties(props)

    def setupSlaveBuilder(self, slavebuilder):
        self.slavebuilder = slavebuilder

        self.path_module = slavebuilder.slave.path_module

        # navigate our way back to the L{buildbot.buildslave.BuildSlave}
        # object that came from the config, and get its properties
        buildslave_properties = slavebuilder.slave.properties
        self.getProperties().updateFromProperties(buildslave_properties)
        if slavebuilder.slave.slave_basedir:
            builddir = self.path_module.join(
                slavebuilder.slave.slave_basedir,
                self.builder.config.slavebuilddir)
            self.setProperty("builddir", builddir, "slave")
            self.setProperty("workdir", builddir, "slave (deprecated)")

        self.slavename = slavebuilder.slave.slavename
        self.build_status.setSlavename(self.slavename)

    def startBuild(self, build_status, expectations, slavebuilder):
        """This method sets up the build, then starts it by invoking the
        first Step. It returns a Deferred which will fire when the build
        finishes. This Deferred is guaranteed to never errback."""

        # we are taking responsibility for watching the connection to the
        # remote. This responsibility was held by the Builder until our
        # startBuild was called, and will not return to them until we fire
        # the Deferred returned by this method.

        log.msg("%s.startBuild" % self)
        self.build_status = build_status
        # now that we have a build_status, we can set properties
        self.setupProperties()
        self.setupSlaveBuilder(slavebuilder)
        slavebuilder.slave.updateSlaveStatus(buildStarted=build_status)

        # then narrow SlaveLocks down to the right slave
        self.locks = [(l.getLock(self.slavebuilder.slave), a)
                      for l, a in self.locks]
        self.conn = slavebuilder.slave.conn
        self.subs = self.conn.notifyOnDisconnect(self.lostRemote)

        metrics.MetricCountEvent.log('active_builds', 1)

        d = self.deferred = defer.Deferred()

        def _uncount_build(res):
            metrics.MetricCountEvent.log('active_builds', -1)
            return res
        d.addBoth(_uncount_build)

        def _release_slave(res, slave, bs):
            self.slavebuilder.buildFinished()
            slave.updateSlaveStatus(buildFinished=bs)
            return res
        d.addCallback(_release_slave, self.slavebuilder.slave, build_status)

        try:
            self.setupBuild(expectations)  # create .steps
        except:
            # the build hasn't started yet, so log the exception as a point
            # event instead of flunking the build.
            # TODO: associate this failure with the build instead.
            # this involves doing
            # self.build_status.buildStarted() from within the exception
            # handler
            log.msg("Build.setupBuild failed")
            log.err(Failure())
            self.builder.builder_status.addPointEvent(["setupBuild",
                                                       "exception"])
            self.finished = True
            self.results = EXCEPTION
            self.deferred = None
            d.callback(self)
            return d

        self.build_status.buildStarted(self)
        self.acquireLocks().addCallback(self._startBuild_2)
        return d

    @staticmethod
    def canStartWithSlavebuilder(lockList, slavebuilder):
        for lock, access in lockList:
            slave_lock = lock.getLock(slavebuilder.slave)
            if not slave_lock.isAvailable(None, access):
                return False
        return True

    def acquireLocks(self, res=None):
        self._acquiringLock = None
        if not self.locks:
            return defer.succeed(None)
        if self.stopped:
            return defer.succeed(None)
        log.msg("acquireLocks(build %s, locks %s)" % (self, self.locks))
        for lock, access in self.locks:
            if not lock.isAvailable(self, access):
                log.msg("Build %s waiting for lock %s" % (self, lock))
                d = lock.waitUntilMaybeAvailable(self, access)
                d.addCallback(self.acquireLocks)
                self._acquiringLock = (lock, access, d)
                return d
        # all locks are available, claim them all
        for lock, access in self.locks:
            lock.claim(self, access)
        return defer.succeed(None)

    def _startBuild_2(self, res):
        self.startNextStep()

    def setupBuild(self, expectations):
        # create the actual BuildSteps. If there are any name collisions, we
        # add a count to the loser until it is unique.
        self.steps = []
        self.stepStatuses = {}
        stepnames = {}
        sps = []

        for factory in self.stepFactories:
            step = factory.buildStep()
            step.setBuild(self)
            step.setBuildSlave(self.slavebuilder.slave)
            if callable(self.workdir):
                step.setDefaultWorkdir(self.workdir(self.sources))
            else:
                step.setDefaultWorkdir(self.workdir)
            name = step.name
            if name in stepnames:
                count = stepnames[name]
                count += 1
                stepnames[name] = count
                name = step.name + "_%d" % count
            else:
                stepnames[name] = 0
            step.name = name
            self.steps.append(step)

            # tell the BuildStatus about the step. This will create a
            # BuildStepStatus and bind it to the Step.
            step_status = self.build_status.addStepWithName(name)
            step.setStepStatus(step_status)

            sp = None
            if self.useProgress:
                # XXX: maybe bail if step.progressMetrics is empty? or skip
                # progress for that one step (i.e. "it is fast"), or have a
                # separate "variable" flag that makes us bail on progress
                # tracking
                sp = step.setupProgress()
            if sp:
                sps.append(sp)

        # Create a buildbot.status.progress.BuildProgress object. This is
        # called once at startup to figure out how to build the long-term
        # Expectations object, and again at the start of each build to get a
        # fresh BuildProgress object to track progress for that individual
        # build. TODO: revisit at-startup call

        if self.useProgress:
            self.progress = BuildProgress(sps)
            if self.progress and expectations:
                self.progress.setExpectationsFrom(expectations)

        # we are now ready to set up our BuildStatus.
        # pass all sourcestamps to the buildstatus
        self.build_status.setSourceStamps(self.sources)
        self.build_status.setReason(self.reason)
        self.build_status.setBlamelist(self.blamelist())
        self.build_status.setProgress(self.progress)

        # gather owners from build requests
        owners = [r.properties['owner'] for r in self.requests
                  if "owner" in r.properties]
        if owners:
            self.setProperty('owners', owners, self.reason)

        self.results = []  # list of FAILURE, SUCCESS, WARNINGS, SKIPPED
        self.result = SUCCESS  # overall result, may downgrade after each step
        self.text = []  # list of text string lists (text2)

    def getNextStep(self):
        """This method is called to obtain the next BuildStep for this build.
        When it returns None (or raises a StopIteration exception), the build
        is complete."""
        if not self.steps:
            return None
        if not self.conn:
            return None
        if self.terminate or self.stopped:
            # Run any remaining alwaysRun steps, and skip over the others
            while True:
                s = self.steps.pop(0)
                if s.alwaysRun:
                    return s
                if not self.steps:
                    return None
        else:
            return self.steps.pop(0)

    def startNextStep(self):
        try:
            s = self.getNextStep()
        except StopIteration:
            s = None
        if not s:
            return self.allStepsDone()
        self.currentStep = s
        d = defer.maybeDeferred(s.startStep, self.conn)
        d.addCallback(self._stepDone, s)
        d.addErrback(self.buildException)

    def _stepDone(self, results, step):
        self.currentStep = None
        if self.finished:
            return  # build was interrupted, don't keep building
        terminate = self.stepDone(results, step)  # interpret/merge results
        if terminate:
            self.terminate = True
        return self.startNextStep()

    def stepDone(self, result, step):
        """This method is called when the BuildStep completes. It is passed a
        status object from the BuildStep and is responsible for merging the
        Step's results into those of the overall Build."""

        terminate = False
        text = None
        if isinstance(result, types.TupleType):
            result, text = result
        assert isinstance(result, type(SUCCESS)), "got %r" % (result,)
        log.msg(" step '%s' complete: %s" % (step.name, Results[result]))
        self.results.append(result)
        if text:
            self.text.extend(text)
        if not self.conn:
            terminate = True

        possible_overall_result = result
        if result == FAILURE:
            if not step.flunkOnFailure:
                possible_overall_result = SUCCESS
            if step.warnOnFailure:
                possible_overall_result = WARNINGS
            if step.flunkOnFailure:
                possible_overall_result = FAILURE
            if step.haltOnFailure:
                terminate = True
        elif result == WARNINGS:
            if not step.warnOnWarnings:
                possible_overall_result = SUCCESS
            else:
                possible_overall_result = WARNINGS
            if step.flunkOnWarnings:
                possible_overall_result = FAILURE
        elif result in (EXCEPTION, RETRY, CANCELLED):
            terminate = True

        # if we skipped this step, then don't adjust the build status
        if result != SKIPPED:
            self.result = worst_status(self.result, possible_overall_result)

        return terminate

    def lostRemote(self, conn=None):
        # the slave went away. There are several possible reasons for this,
        # and they aren't necessarily fatal. For now, kill the build, but
        # TODO: see if we can resume the build when it reconnects.
        log.msg("%s.lostRemote" % self)
        self.conn = None
        if self.currentStep:
            # this should cause the step to finish.
            log.msg(" stopping currentStep", self.currentStep)
            self.currentStep.interrupt(Failure(error.ConnectionLost()))
        else:
            self.result = RETRY
            self.text = ["lost", "connection"]
            self.stopped = True
            if self._acquiringLock:
                lock, access, d = self._acquiringLock
                lock.stopWaitingUntilAvailable(self, access, d)
                d.callback(None)

    def stopBuild(self, reason="<no reason given>"):
        # the idea here is to let the user cancel a build because, e.g.,
        # they realized they committed a bug and they don't want to waste
        # the time building something that they know will fail. Another
        # reason might be to abandon a stuck build. We want to mark the
        # build as failed quickly rather than waiting for the slave's
        # timeout to kill it on its own.

        log.msg(" %s: stopping build: %s" % (self, reason))
        if self.finished:
            return
        # TODO: include 'reason' in this point event
        self.builder.builder_status.addPointEvent(['interrupt'])
        self.stopped = True
        if self.currentStep:
            self.currentStep.interrupt(reason)

        self.result = CANCELLED

        if self._acquiringLock:
            lock, access, d = self._acquiringLock
            lock.stopWaitingUntilAvailable(self, access, d)
            d.callback(None)

    def allStepsDone(self):
        if self.result == FAILURE:
            text = ["failed"]
        elif self.result == WARNINGS:
            text = ["warnings"]
        elif self.result == EXCEPTION:
            text = ["exception"]
        elif self.result == RETRY:
            text = ["retry"]
        elif self.result == CANCELLED:
            text = ["cancelled"]
        else:
            text = ["build", "successful"]
        text.extend(self.text)
        return self.buildFinished(text, self.result)

    def buildException(self, why):
        log.msg("%s.buildException" % self)
        log.err(why)
        # try to finish the build, but since we've already faced an exception,
        # this may not work well.
        try:
            self.buildFinished(["build", "exception"], EXCEPTION)
        except:
            log.err(Failure(), 'while finishing a build with an exception')

    def buildFinished(self, text, results):
        """This method must be called when the last Step has completed. It
        marks the Build as complete and returns the Builder to the 'idle'
        state.

        It takes two arguments which describe the overall build status:
        text, results. 'results' is one of SUCCESS, WARNINGS, or FAILURE.

        If 'results' is SUCCESS or WARNINGS, we will permit any dependant
        builds to start. If it is 'FAILURE', those builds will be
        abandoned."""

        self.finished = True
        if self.conn:
            self.subs.unsubscribe()
            self.subs = None
            self.conn = None
        self.results = results

        log.msg(" %s: build finished" % self)
        self.build_status.setText(text)
        self.build_status.setResults(results)
        self.build_status.buildFinished()
        if self.progress and results == SUCCESS:
            # XXX: also test a 'timing consistent' flag?
            log.msg(" setting expectations for next time")
            self.builder.setExpectations(self.progress)
        eventually(self.releaseLocks)
        self.deferred.callback(self)
        self.deferred = None

    def releaseLocks(self):
        if self.locks:
            log.msg("releaseLocks(%s): %s" % (self, self.locks))
        for lock, access in self.locks:
            if lock.isOwner(self, access):
                lock.release(self, access)
            else:
                # This should only happen if we've been interrupted
                assert self.stopped

    # IBuildControl

    def getStatus(self):
        return self.build_status

    # stopBuild is defined earlier

components.registerAdapter(
    lambda build: interfaces.IProperties(build.build_status),
    Build, interfaces.IProperties)<|MERGE_RESOLUTION|>--- conflicted
+++ resolved
@@ -24,15 +24,11 @@
 from zope.interface import implements
 
 from buildbot import interfaces
-<<<<<<< HEAD
-from buildbot.status.results import SUCCESS, WARNINGS, FAILURE, EXCEPTION, \
-    RETRY, SKIPPED, CANCELLED, worst_status
-=======
 from buildbot.process import metrics
 from buildbot.process import properties
->>>>>>> bc24699e
 from buildbot.status.builder import Results
 from buildbot.status.progress import BuildProgress
+from buildbot.status.results import CANCELLED
 from buildbot.status.results import EXCEPTION
 from buildbot.status.results import FAILURE
 from buildbot.status.results import RETRY
