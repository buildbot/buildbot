--- conflicted
+++ resolved
@@ -109,11 +109,7 @@
     def allChanges(self):
         for s in self.sources:
             for c in s.changes:
-<<<<<<< HEAD
                 yield c
-=======
-                yield c            
->>>>>>> f686426a
 
     def allFiles(self):
         # return a list of all source files that were changed
