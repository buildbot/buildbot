# This file is part of Buildbot.  Buildbot is free software: you can
# redistribute it and/or modify it under the terms of the GNU General Public
# License as published by the Free Software Foundation, version 2.
#
# This program is distributed in the hope that it will be useful, but WITHOUT
# ANY WARRANTY; without even the implied warranty of MERCHANTABILITY or FITNESS
# FOR A PARTICULAR PURPOSE.  See the GNU General Public License for more
# details.
#
# You should have received a copy of the GNU General Public License along with
# this program; if not, write to the Free Software Foundation, Inc., 51
# Franklin Street, Fifth Floor, Boston, MA 02110-1301 USA.
#
# Copyright Buildbot Team Members


import weakref
from zope.interface import implements
from twisted.python import log, failure
from twisted.spread import pb
from twisted.application import service, internet
from twisted.internet import defer

from buildbot import interfaces, config
from buildbot.status.progress import Expectations
from buildbot.status.results import RETRY, RESUME, BEGINNING
from buildbot.status.buildrequest import BuildRequestStatus
from buildbot.process.properties import Properties
from buildbot.process import buildrequest, slavebuilder
from buildbot.process.build import Build
from buildbot.process.slavebuilder import BUILDING


def enforceChosenSlave(bldr, slavebuilder, breq):
    if 'slavename' in breq.properties:
        slavename = breq.properties['slavename']
        if isinstance(slavename, basestring):
            return slavename==slavebuilder.slave.slavename

    return True

class Builder(config.ReconfigurableServiceMixin,
              pb.Referenceable,
              service.MultiService):

    # reconfigure builders before slaves
    reconfig_priority = 196

    def __init__(self, name, _addServices=True):
        service.MultiService.__init__(self)
        self.name = name

        # this is created the first time we get a good build
        self.expectations = None

        # build/wannabuild slots: Build objects move along this sequence
        self.building = []
        # old_building holds active builds that were stolen from a predecessor
        self.old_building = weakref.WeakKeyDictionary()

        # buildslaves which have connected but which are not yet available.
        # These are always in the ATTACHING state.
        self.attaching_slaves = []

        # buildslaves at our disposal. Each SlaveBuilder instance has a
        # .state that is IDLE, PINGING, or BUILDING. "PINGING" is used when a
        # Build is about to start, to make sure that they're still alive.
        self.slaves = []
        self.startSlaves = []

        self.config = None
        self.builder_status = None

        if _addServices:
            self.reclaim_svc = internet.TimerService(10*60,
                                            self.reclaimAllBuilds)
            self.reclaim_svc.setServiceParent(self)

            # update big status every 30 minutes, working around #1980
            self.updateStatusService = internet.TimerService(30*60,
                                            self.updateBigStatus)
            self.updateStatusService.setServiceParent(self)

    def reconfigService(self, new_config):
        # find this builder in the config
        for builder_config in new_config.builders:
            if builder_config.name == self.name:
                break
        else:
            assert 0, "no config found for builder '%s'" % self.name

        # set up a builder status object on the first reconfig
        if not self.builder_status:
            self.builder_status = self.master.status.builderAdded(
                    builder_config.name,
                    builder_config.builddir,
                    builder_config.category, builder_config.friendly_name,
                    builder_config.description)

        self.config = builder_config

        self.builder_status.setDescription(builder_config.description)
        self.builder_status.setCategory(builder_config.category)
        self.builder_status.setSlavenames(self.config.slavenames)
        self.builder_status.setStartSlavenames(self.config.startSlavenames)
        self.builder_status.setCacheSize(new_config.caches['Builds'])
        self.builder_status.setProject(builder_config.project)
        self.builder_status.setFriendlyName(builder_config.friendly_name)
        self.builder_status.setTags(builder_config.tags)

        return defer.succeed(None)

    def stopService(self):

        d = defer.maybeDeferred(lambda:
                service.MultiService.stopService(self))

        if self.building:
            for b in self.building:
                d.addCallback(self._resubmit_buildreqs, b)
                d.addErrback(log.err)
        return d

    def __repr__(self):
        return "<Builder '%r' at %d>" % (self.name, id(self))

    @defer.inlineCallbacks
    def getOldestRequestTime(self):

        """Returns the submitted_at of the oldest unclaimed build request for
        this builder, or None if there are no build requests.

        @returns: datetime instance or None, via Deferred
        """
<<<<<<< HEAD
        unclaimed = yield self.master.db.buildrequests.getBuildRequests(
                        buildername=self.name, claimed=False)
=======
        unclaimed = yield self.master.db.buildrequests.getOldestBuildRequestInQueue(buildername=self.name)
>>>>>>> 5e35e7dd

        if unclaimed:
            unclaimed = [ brd['submitted_at'] for brd in unclaimed ]
            unclaimed.sort()
            defer.returnValue(unclaimed[0])
        else:
            defer.returnValue(None)

    def reclaimAllBuilds(self):
        brids = set()
        for b in self.building:
            brids.update([br.id for br in b.requests])
        for b in self.old_building:
            brids.update([br.id for br in b.requests])

        if not brids:
            return defer.succeed(None)

        d = self.master.db.buildrequests.reclaimBuildRequests(brids)
        d.addErrback(log.err, 'while re-claiming running BuildRequests')
        return d

    def getBuild(self, number):
        for b in self.building:
            if b.build_status and b.build_status.number == number:
                return b
        for b in self.old_building.keys():
            if b.build_status and b.build_status.number == number:
                return b
        return None

    def isStartSlave(self, sb):
        return self.config.startSlavenames and sb.slave.slavename in self.config.startSlavenames

    def removeSlaveBuilder(self, sb):
        if sb in self.startSlaves:
            self.startSlaves.remove(sb)

        if sb in self.slaves:
            self.slaves.remove(sb)

    def addSlaveBuilder(self, sb):
        if self.isStartSlave(sb):
            self.startSlaves.append(sb)
        else:
            self.slaves.append(sb)

    def addLatentSlave(self, slave):
        assert interfaces.ILatentBuildSlave.providedBy(slave)
        for s in self.slaves:
            if s == slave:
                break
        else:
            sb = slavebuilder.LatentSlaveBuilder(slave, self)
            self.builder_status.addPointEvent(
                ['added', 'latent', slave.slavename])
            self.addSlaveBuilder(sb)
            self.botmaster.maybeStartBuildsForBuilder(self.name)

    def getAllSlaves(self):
        if self.startSlaves:
            return self.slaves + self.startSlaves
        return self.slaves

    def shouldUseSelectedSlave(self):
        return not self.config.startSlavenames

    def attached(self, slave, remote, commands):
        """This is invoked by the BuildSlave when the self.slavename bot
        registers their builder.

        @type  slave: L{buildbot.buildslave.BuildSlave}
        @param slave: the BuildSlave that represents the buildslave as a whole
        @type  remote: L{twisted.spread.pb.RemoteReference}
        @param remote: a reference to the L{buildbot.slave.bot.SlaveBuilder}
        @type  commands: dict: string -> string, or None
        @param commands: provides the slave's version of each RemoteCommand

        @rtype:  L{twisted.internet.defer.Deferred}
        @return: a Deferred that fires (with 'self') when the slave-side
                 builder is fully attached and ready to accept commands.
        """
        for s in self.attaching_slaves + self.getAllSlaves():
            if s.slave == slave:
                # already attached to them. This is fairly common, since
                # attached() gets called each time we receive the builder
                # list from the slave, and we ask for it each time we add or
                # remove a builder. So if the slave is hosting builders
                # A,B,C, and the config file changes A, we'll remove A and
                # re-add it, triggering two builder-list requests, getting
                # two redundant calls to attached() for B, and another two
                # for C.
                #
                # Therefore, when we see that we're already attached, we can
                # just ignore it.
                return defer.succeed(self)

        sb = slavebuilder.SlaveBuilder()
        sb.setBuilder(self)
        self.attaching_slaves.append(sb)
        d = sb.attached(slave, remote, commands)
        d.addCallback(self._attached)
        d.addErrback(self._not_attached, slave)
        return d

    def _attached(self, sb):
        self.builder_status.addPointEvent(['connect', sb.slave.slavename])
        self.attaching_slaves.remove(sb)
        self.addSlaveBuilder(sb)

        self.updateBigStatus()

        return self

    def _not_attached(self, why, slave):
        # already log.err'ed by SlaveBuilder._attachFailure
        # TODO: remove from self.slaves (except that detached() should get
        #       run first, right?)
        log.err(why, 'slave failed to attach')
        self.builder_status.addPointEvent(['failed', 'connect',
                                           slave.slavename])
        # TODO: add an HTMLLogFile of the exception

    def detached(self, slave):
        """This is called when the connection to the bot is lost."""
        for sb in self.attaching_slaves + self.getAllSlaves():
            if sb.slave == slave:
                break
        else:
            log.msg("WEIRD: Builder.detached(%s) (%s)"
                    " not in attaching_slaves(%s)"
                    " or slaves(%s)" % (slave, slave.slavename,
                                        self.attaching_slaves,
                                        self.getAllSlaves()))
            return
        if sb.state == BUILDING:
            # the Build's .lostRemote method (invoked by a notifyOnDisconnect
            # handler) will cause the Build to be stopped, probably right
            # after the notifyOnDisconnect that invoked us finishes running.
            pass

        if sb in self.attaching_slaves:
            self.attaching_slaves.remove(sb)

        self.removeSlaveBuilder(sb)

        self.builder_status.addPointEvent(['disconnect', slave.slavename])
        sb.detached() # inform the SlaveBuilder that their slave went away
        self.updateBigStatus()

    def updateBigStatus(self):
        try:
            # Catch exceptions here, since this is called in a LoopingCall.
            if not self.builder_status:
                return
            if not self.slaves:
                self.builder_status.setBigState("offline")
            elif self.building or self.old_building:
                self.builder_status.setBigState("building")
            else:
                self.builder_status.setBigState("idle")
        except Exception:
            log.err(None, "while trying to update status of builder '%s'" % (self.name,))

    def getAvailableSlavesToResume(self):
        return [sb for sb in self.slaves
                if sb.isAvailable()]

    def getAvailableSlaves(self):
        if self.config.startSlavenames:
            return [sb for sb in self.startSlaves
                    if sb.isAvailable()]

        return [sb for sb in self.slaves
                if sb.isAvailable()]

    def canStartWithSlavebuilder(self, slavebuilder):
        locks = [(self.botmaster.getLockFromLockAccess(access), access)
                    for access in self.config.locks ]
        return Build.canStartWithSlavebuilder(locks, slavebuilder)

    def canStartBuild(self, slavebuilder, breq):
        if callable(self.config.canStartBuild):
            return defer.maybeDeferred(self.config.canStartBuild, self, slavebuilder, breq)
        return defer.succeed(True)

    @defer.inlineCallbacks
    def maybeUpdateMergedBuilds(self, brid, buildnumber, brids):
        buildnumbers = yield self.master.db.builds.getBuildNumbersForRequests(brids=brids)
        buildnumbers = [num for num in buildnumbers if num != buildnumber]

        if buildnumbers:
            url = yield self.master.status.getURLForBuildRequest(brid,
                                                                 builder_name=self.name,
                                                                 build_number=buildnumber,
                                                                 builder_friendly_name=self.config.friendly_name)
            for number in buildnumbers:
                build_status = yield self.builder_status.deferToThread(number)
                if build_status is not None:
                    yield build_status.buildMerged(url)

    @defer.inlineCallbacks
    def maybeResumeBuild(self, slavebuilder, buildnumber, breqs):
        build_status = None

        if self.builder_status:
            build_status = yield self.builder_status.deferToThread(buildnumber)
            if build_status:
                build_status.finished = None

        if not self.running:
            defer.returnValue(False)

        build_started = yield self._startBuildFor(slavebuilder, breqs, build_status)

        if build_started and len(breqs) > 1:
            yield self.maybeUpdateMergedBuilds(brid=breqs[0].id,
                                               buildnumber=buildnumber,
                                               brids=[br.id for br in breqs[1:]])


        defer.returnValue(build_started)

    @defer.inlineCallbacks
    def _startBuildFor(self, slavebuilder, buildrequests, build_status=None):
        """Start a build on the given slave.
        @param build: the L{base.Build} to start
        @param sb: the L{SlaveBuilder} which will host this build

        @return: (via Deferred) boolean indicating that the build was
        succesfully started.
        """

        # as of the Python versions supported now, try/finally can't be used
        # with a generator expression.  So instead, we push cleanup functions
        # into a list so that, at any point, we can abort this operation.
        cleanups = []
        def run_cleanups():
            try:
                while cleanups:
                    fn = cleanups.pop()
                    fn()
            except:
                log.err(failure.Failure(), "while running %r" % (run_cleanups,))

        # the last cleanup we want to perform is to update the big
        # status based on any other cleanup
        cleanups.append(lambda : self.updateBigStatus())

        build = self.config.factory.newBuild(buildrequests)
        build.setBuilder(self)
        log.msg("starting build %s using slave %s" % (build, slavebuilder))

        # set up locks
        build.setLocks(self.config.locks)
        cleanups.append(lambda: slavebuilder.slave.releaseLocks() if slavebuilder.slave else None)

        if len(self.config.env) > 0:
            build.setSlaveEnvironment(self.config.env)

        # append the build to self.building
        self.building.append(build)
        cleanups.append(lambda : self.building.remove(build))

        # update the big status accordingly
        self.updateBigStatus()

        # ping the slave to make sure they're still there. If they've
        # fallen off the map (due to a NAT timeout or something), this
        # will fail in a couple of minutes, depending upon the TCP
        # timeout.
        #
        # TODO: This can unnecessarily suspend the starting of a build, in
        # situations where the slave is live but is pushing lots of data to
        # us in a build.
        log.msg("starting build %s.. pinging the slave %s"
                % (build, slavebuilder))
        try:
            ping_success = yield slavebuilder.ping()
        except:
            log.err(failure.Failure(), 'while pinging slave before build:')
            ping_success = False

        if not ping_success:
            log.msg("build %s slave %s ping failed; re-queueing the request" % (build, slavebuilder))
            run_cleanups()
            defer.returnValue(False)
            return

        #check slave is still available
        ready = slavebuilder.isAvailable()
        if ready:
            try:
                ready = yield slavebuilder.prepare(self.builder_status, build)
            except:
                log.err(failure.Failure(), 'while preparing slavebuilder:')
                ready = False

        # If prepare returns True then it is ready and we start a build
        # If it returns false then we don't start a new build.
        if not ready:
            log.msg("slave %s can't build %s after all; re-queueing the "
                    "request" % (build, slavebuilder))
            run_cleanups()
            defer.returnValue(False)
            return

        # The buildslave is ready to go. slavebuilder.buildStarted() sets its
        # state to BUILDING (so we won't try to use it for any other builds).
        # This gets set back to IDLE by the Build itself when it finishes.
        if slavebuilder.buildStarted():
            cleanups.append(lambda: slavebuilder.buildFinished())
        else:
            log.msg("slave %s can't build %s after all; re-queueing the "
                    "request" % (build, slavebuilder))
            run_cleanups()
            defer.returnValue(False)
            return

        # tell the remote that it's starting a build, too
        try:
            yield slavebuilder.remote.callRemote("startBuild")
        except:
            log.err(failure.Failure(), 'while calling remote startBuild:')
            run_cleanups()
            defer.returnValue(False)
            return

        # create the BuildStatus object that goes with the Build
        if build_status is None:
            bs = self.builder_status.newBuild()
        else:
            bs = build_status
            bs.builder = self.builder_status
            bs.slavename = slavebuilder.slave.slavename
            bs.waitUntilFinished().addCallback(self.builder_status._buildFinished)
            # update the steps to use finished steps

        # record the build in the db - one row per buildrequest
        try:
            bids = []

            if len(build.requests) > 0:
                main_br = build.requests[0]
                bid = yield self.master.db.builds.addBuild(main_br.id, bs.number, slavebuilder.slave.slavename)
                bids.append(bid)
                # add build information to merged br
                for req in build.requests[1:]:
                    bid = yield self.master.db.builds.addBuild(req.id, bs.number)
                    self.master.status.build_started(req.id, self.name, bs)
                    bids.append(bid)
        except:
            log.err(failure.Failure(), 'while adding rows to build table:')
            run_cleanups()
            defer.returnValue(False)
            return

        # IMPORTANT: no yielding is allowed from here to the startBuild call!

        # it's possible that we lost the slave remote between the ping above
        # and now.  If so, bail out.  The build.startBuild call below transfers
        # responsibility for monitoring this connection to the Build instance,
        # so this check ensures we hand off a working connection.
        if not slavebuilder.remote:
            log.msg("slave disappeared before build could start")
            run_cleanups()
            defer.returnValue(False)
            return

        # let status know
        self.master.status.build_started(main_br.id, self.name, bs)

        # start the build. This will first set up the steps, then tell the
        # BuildStatus that it has started, which will announce it to the world
        # (through our BuilderStatus object, which is its parent).  Finally it
        # will start the actual build process.  This is done with a fresh
        # Deferred since _startBuildFor should not wait until the build is
        # finished.  This uses `maybeDeferred` to ensure that any exceptions
        # raised by startBuild are treated as deferred errbacks (see
        # http://trac.buildbot.net/ticket/2428).
        d = defer.maybeDeferred(build.startBuild,
                bs, self.expectations, slavebuilder)
        d.addCallback(self.buildFinished, slavebuilder, bids)
        # this shouldn't happen. if it does, the slave will be wedged
        d.addErrback(log.err, 'from a running build; this is a '
            'serious error - please file a bug at http://buildbot.net')

        # make sure the builder's status is represented correctly
        self.updateBigStatus()

        defer.returnValue(True)

    def setupProperties(self, props):
        props.setProperty("buildername", self.name, "Builder")
        if len(self.config.properties) > 0:
            for propertyname in self.config.properties:
                props.setProperty(propertyname,
                        self.config.properties[propertyname],
                        "Builder")

    def buildFinished(self, build, sb, bids):
        """This is called when the Build has finished (either success or
        failure). Any exceptions during the build are reported with
        results=FAILURE, not with an errback."""

        # by the time we get here, the Build has already released the slave,
        # which will trigger a check for any now-possible build requests
        # (maybeStartBuilds)

        # mark the builds as finished, although since nothing ever reads this
        # table, it's not too important that it complete successfully
        brids = [br.id for br in build.requests]
        d = self.master.db.builds.finishBuilds(bids)
        # todo: get build number
        d.addCallback(lambda _ : self.master.db.builds.finishedMergedBuilds(brids, build.build_status.number))
        d.addErrback(log.err, 'while marking builds as finished (ignored)')
        d.addCallback(lambda _: self.master.db.buildrequests.maybeUpdateMergedBrids(brids))

        results = build.build_status.getResults()
        self.building.remove(build)
        if results == RETRY:
            self._resubmit_buildreqs(build=build).addErrback(log.err)
        else:
            db = self.master.db
            if results == RESUME:
                d = db.buildrequests.updateBuildRequests(brids, results=results,
                                                         slavepool=build.build_status.resumeSlavepool)
            else:
                d = db.buildrequests.completeBuildRequests(brids, results)
            d.addCallback(
                lambda _ : self._maybeBuildsetsComplete(build.requests, results=results))
            # nothing in particular to do with this deferred, so just log it if
            # it fails..
            d.addErrback(log.err, 'while marking build requests as completed')

        if sb.slave:
            sb.slave.releaseLocks()

        self.updateBigStatus()

    @defer.inlineCallbacks
    def _maybeBuildsetsComplete(self, requests, requestRemoved=False, results=None):
        # inform the master that we may have completed a number of buildsets
        for br in requests:
            yield self.master.maybeBuildsetComplete(br.bsid)
            # notify the master that the buildrequest was remove from queue
            if requestRemoved:
                self.master.buildRequestRemoved(br.bsid, br.id, self.name)

            if results and results == RESUME:
                self.master.buildRequestAdded(br.bsid, br.id, self.name)

    @defer.inlineCallbacks
    def _resubmit_buildreqs(self, out=None, build=None):
        brids = [br.id for br in build.requests]
        yield self.master.db.buildrequests.unclaimBuildRequests(brids, results=BEGINNING)
        defer.returnValue(out)

    def setExpectations(self, progress):
        """Mark the build as successful and update expectations for the next
        build. Only call this when the build did not fail in any way that
        would invalidate the time expectations generated by it. (if the
        compile failed and thus terminated early, we can't use the last
        build to predict how long the next one will take).
        """
        if self.expectations:
            self.expectations.update(progress)
        else:
            # the first time we get a good build, create our Expectations
            # based upon its results
            self.expectations = Expectations(progress)
        log.msg("new expectations: %s seconds" %
                self.expectations.expectedBuildTime())


    # Build Creation
    @defer.inlineCallbacks
    def maybeStartBuild(self, slavebuilder, breqs):
        # This method is called by the botmaster whenever this builder should
        # start a set of buildrequests on a slave. Do not call this method
        # directly - use master.botmaster.maybeStartBuildsForBuilder, or one of
        # the other similar methods if more appropriate

        # first, if we're not running, then don't start builds; stopService
        # uses this to ensure that any ongoing maybeStartBuild invocations
        # are complete before it stops.
        if not self.running:
            defer.returnValue(False)
            return

        # If the build fails from here on out (e.g., because a slave has failed),
        # it will be handled outside of this function. TODO: test that!

        build_started = yield self._startBuildFor(slavebuilder, breqs)
        defer.returnValue(build_started)


    def getMergeRequestsFn(self):
        """Helper function to determine which mergeRequests function to use
        from L{_mergeRequests}, or None for no merging"""
        # first, seek through builder, global, and the default
        mergeRequests_fn = self.config.mergeRequests
        if mergeRequests_fn is None:
            mergeRequests_fn = self.master.config.mergeRequests
        if mergeRequests_fn is None:
            mergeRequests_fn = True

        # then translate False and True properly
        if mergeRequests_fn is False:
            mergeRequests_fn = None
        elif mergeRequests_fn is True:
            mergeRequests_fn = Builder._defaultMergeRequestFn

        return mergeRequests_fn

    def getBoolProperty(self, req1, name):
        property = req1.properties.getProperty(name, False)
        if type(property) != bool:
            property = (property.lower() == "true")
        return property

    def propertiesMatch(self, req1, req2):
        #If the instances are the same then they match!
        if req1.bsid == req2.bsid:
            return True
        if req1.properties.has_key('selected_slave') or req2.properties.has_key('selected_slave'):
            return False
        if self.getBoolProperty(req1, "force_rebuild") != self.getBoolProperty(req2, "force_rebuild"):
            return False
        if self.getBoolProperty(req1, "force_chain_rebuild") != self.getBoolProperty(req2, "force_chain_rebuild"):
            return False
        return True

    def _defaultMergeRequestFn(self, req1, req2):
        if self.propertiesMatch(req1, req2):
            return req1.canBeMergedWith(req2)
        return False


class BuilderControl:
    implements(interfaces.IBuilderControl)

    def __init__(self, builder, control):
        self.original = builder
        self.control = control

    def submitBuildRequest(self, ss, reason, props=None):
        d = ss.getSourceStampSetId(self.control.master)
        def add_buildset(sourcestampsetid):
            return self.control.master.addBuildset(
                    builderNames=[self.original.name],
                    sourcestampsetid=sourcestampsetid, reason=reason, properties=props)
        d.addCallback(add_buildset)
        def get_brs((bsid,brids)):
            brs = BuildRequestStatus(self.original.name,
                                     brids[self.original.name],
                                     self.control.master.status)
            return brs
        d.addCallback(get_brs)
        return d

    @defer.inlineCallbacks
    def rebuildBuild(self, bs, reason="<rebuild, no reason given>", extraProperties=None, absolute=True):
        if not bs.isFinished():
            return

        # Make a copy of the properties so as not to modify the original build.
        properties = Properties()
        # Don't include runtime-set properties in a rebuild request
        properties.updateFromPropertiesNoRuntime(bs.getProperties())
        if extraProperties:
            properties.updateFromProperties(extraProperties)

        properties_dict = dict((k,(v,s)) for (k,v,s) in properties.asList())
        # set buildLatestRev to False when rebuilding
        if 'buildLatestRev' in properties_dict.keys():
            (v,s) = properties_dict['buildLatestRev']
            properties_dict['buildLatestRev'] = (False, s)

        ssList = bs.getSourceStamps(absolute=absolute)
        
        if ssList:
            sourcestampsetid = yield  ssList[0].getSourceStampSetId(self.control.master)
            dl = []
            for ss in ssList[1:]:
                # add defered to the list
                dl.append(ss.addSourceStampToDatabase(self.control.master, sourcestampsetid))
            yield defer.gatherResults(dl)

            bsid, brids = yield self.control.master.addBuildset(
                    builderNames=[self.original.name],
                    sourcestampsetid=sourcestampsetid, 
                    reason=reason, 
                    properties=properties_dict)
            defer.returnValue((bsid, brids))
        else:
            log.msg('Cannot start rebuild, rebuild has no sourcestamps for a new build')
            defer.returnValue(None)

    @defer.inlineCallbacks
    def getPendingBuildRequestControls(self, brids=None):
        master = self.original.master
        brdicts = yield master.db.buildrequests.getBuildRequestInQueue(brids=brids, buildername=self.original.name)

        # convert those into BuildRequest objects
        buildrequests = [ ]
        for brdict in brdicts:
            br = yield buildrequest.BuildRequest.fromBrdict(
                    self.control.master, brdict)
            buildrequests.append(br)

        # and return the corresponding control objects
        defer.returnValue([buildrequest.BuildRequestControl(self.original, r)
                            for r in buildrequests])

    def getBuild(self, number):
        return self.original.getBuild(number)

    def ping(self):
        if not self.original.slaves:
            self.original.builder_status.addPointEvent(["ping", "no slave"])
            return defer.succeed(False) # interfaces.NoSlaveError
        dl = []
        for s in self.original.slaves:
            dl.append(s.ping(self.original.builder_status))
        d = defer.DeferredList(dl)
        d.addCallback(self._gatherPingResults)
        return d

    def _gatherPingResults(self, res):
        for ignored,success in res:
            if not success:
                return False
        return True<|MERGE_RESOLUTION|>--- conflicted
+++ resolved
@@ -132,12 +132,7 @@
 
         @returns: datetime instance or None, via Deferred
         """
-<<<<<<< HEAD
-        unclaimed = yield self.master.db.buildrequests.getBuildRequests(
-                        buildername=self.name, claimed=False)
-=======
         unclaimed = yield self.master.db.buildrequests.getOldestBuildRequestInQueue(buildername=self.name)
->>>>>>> 5e35e7dd
 
         if unclaimed:
             unclaimed = [ brd['submitted_at'] for brd in unclaimed ]
