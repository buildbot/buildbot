# This file is part of Buildbot.  Buildbot is free software: you can
# redistribute it and/or modify it under the terms of the GNU General Public
# License as published by the Free Software Foundation, version 2.
#
# This program is distributed in the hope that it will be useful, but WITHOUT
# ANY WARRANTY; without even the implied warranty of MERCHANTABILITY or FITNESS
# FOR A PARTICULAR PURPOSE.  See the GNU General Public License for more
# details.
#
# You should have received a copy of the GNU General Public License along with
# this program; if not, write to the Free Software Foundation, Inc., 51
# Franklin Street, Fifth Floor, Boston, MA 02110-1301 USA.
#
# Portions Copyright Buildbot Team Members
# Portions Copyright Canonical Ltd. 2009

import time

from twisted.internet import defer
from twisted.python import log
from twisted.python.reflect import namedModule
from zope.interface import implementer

from buildbot import config
from buildbot.interfaces import IWorker
from buildbot.process import metrics
from buildbot.process.properties import Properties
<<<<<<< HEAD
=======
from buildbot.status.worker_compat import WorkerStatus
>>>>>>> 51bbf7ea
from buildbot.util import Notifier
from buildbot.util import bytes2unicode
from buildbot.util import service


@implementer(IWorker)
class AbstractWorker(service.BuildbotService):

    """This is the master-side representative for a remote buildbot worker.
    There is exactly one for each worker described in the config file (the
    c['workers'] list). When buildbots connect in (.attach), they get a
    reference to this instance. The BotMaster object is stashed as the
    .botmaster attribute. The BotMaster is also our '.parent' Service.

    I represent a worker -- a remote machine capable of
    running builds.  I am instantiated by the configuration file, and can be
    subclassed to add extra functionality."""

    # reconfig workers after builders
    reconfig_priority = 64

    quarantine_timer = None
    quarantine_timeout = quarantine_initial_timeout = 10
    quarantine_max_timeout = 60 * 60
    start_missing_on_startup = True
    DEFAULT_MISSING_TIMEOUT = 3600
    DEFAULT_KEEPALIVE_INTERVAL = 3600

    # override to True if isCompatibleWithBuild may return False
    builds_may_be_incompatible = False

    def checkConfig(self, name, password, max_builds=None,
                    notify_on_missing=None,
                    missing_timeout=None,
                    properties=None, defaultProperties=None,
                    locks=None,
                    keepalive_interval=DEFAULT_KEEPALIVE_INTERVAL,
                    machine_name=None):
        """
        @param name: botname this machine will supply when it connects
        @param password: password this machine will supply when
                         it connects
        @param max_builds: maximum number of simultaneous builds that will
                           be run concurrently on this worker (the
                           default is None for no limit)
        @param properties: properties that will be applied to builds run on
                           this worker
        @type properties: dictionary
        @param defaultProperties: properties that will be applied to builds
                                  run on this worker only if the property
                                  has not been set by another source
        @type defaultProperties: dictionary
        @param locks: A list of locks that must be acquired before this worker
                      can be used
        @type locks: dictionary
        @param machine_name: The name of the machine to associate with the
                             worker.
        """
        self.name = name = bytes2unicode(name)
        self.machine_name = machine_name

        self.password = password

        # protocol registration
        self.registration = None

        self._graceful = False
        self._paused = False

        # these are set when the service is started
        self.manager = None
        self.workerid = None

        self.info = Properties()
        self.worker_commands = None
        self.workerforbuilders = {}
        self.max_builds = max_builds
        self.access = []
        if locks:
            self.access = locks
        self.lock_subscriptions = []

        self.properties = Properties()
        self.properties.update(properties or {}, "Worker")
        self.properties.setProperty("workername", name, "Worker")
        self.defaultProperties = Properties()
        self.defaultProperties.update(defaultProperties or {}, "Worker")

        if self.machine_name is not None:
            self.properties.setProperty('machine_name', self.machine_name,
                                        'Worker')
        self.machine = None

        self.lastMessageReceived = 0

        if notify_on_missing is None:
            notify_on_missing = []
        if isinstance(notify_on_missing, str):
            notify_on_missing = [notify_on_missing]
        self.notify_on_missing = notify_on_missing
        for i in notify_on_missing:
            if not isinstance(i, str):
                config.error(f'notify_on_missing arg {repr(i)} is not a string')

        self.missing_timeout = missing_timeout
        self.missing_timer = None

        # a protocol connection, if we're currently connected
        self.conn = None

        # during disconnection self.conn will be set to None before all disconnection notifications
        # are delivered. During that period _pending_conn_shutdown_notifier will be set to
        # a notifier and allows interested users to wait until all disconnection notifications are
        # delivered.
        self._pending_conn_shutdown_notifier = None

        self._old_builder_list = None
        self._configured_builderid_list = None

    def __repr__(self):
        return f"<{self.__class__.__name__} {repr(self.name)}>"

    @property
    def workername(self):
        # workername is now an alias to twisted.Service's name
        return self.name

    @property
    def botmaster(self):
        if self.master is None:
            return None
        return self.master.botmaster

    @defer.inlineCallbacks
    def updateLocks(self):
        """Convert the L{LockAccess} objects in C{self.locks} into real lock
        objects, while also maintaining the subscriptions to lock releases."""
        # unsubscribe from any old locks
        for s in self.lock_subscriptions:
            s.unsubscribe()

        # convert locks into their real form
        locks = yield self.botmaster.getLockFromLockAccesses(self.access, self.config_version)

        self.locks = [(l.getLockForWorker(self.workername), la)
                      for l, la in locks]
        self.lock_subscriptions = [l.subscribeToReleases(self._lockReleased)
                                   for l, la in self.locks]

    def locksAvailable(self):
        """
        I am called to see if all the locks I depend on are available,
        in which I return True, otherwise I return False
        """
        if not self.locks:
            return True
        for lock, access in self.locks:
            if not lock.isAvailable(self, access):
                return False
        return True

    def acquireLocks(self):
        """
        I am called when a build is preparing to run. I try to claim all
        the locks that are needed for a build to happen. If I can't, then
        my caller should give up the build and try to get another worker
        to look at it.
        """
        log.msg(f"acquireLocks(worker {self}, locks {self.locks})")
        if not self.locksAvailable():
            log.msg(f"worker {self} can't lock, giving up")
            return False
        # all locks are available, claim them all
        for lock, access in self.locks:
            lock.claim(self, access)
        return True

    def releaseLocks(self):
        """
        I am called to release any locks after a build has finished
        """
        log.msg(f"releaseLocks({self}): {self.locks}")
        for lock, access in self.locks:
            lock.release(self, access)

    def _lockReleased(self):
        """One of the locks for this worker was released; try scheduling
        builds."""
        if not self.botmaster:
            return  # oh well..
        self.botmaster.maybeStartBuildsForWorker(self.name)

    def _applyWorkerInfo(self, info):
        if not info:
            return

        # set defaults
        self.info.setProperty("version", "(unknown)", "Worker")

        # store everything as Properties
        for k, v in info.items():
            if k in ('environ', 'worker_commands'):
                continue
            self.info.setProperty(k, v, "Worker")

    @defer.inlineCallbacks
    def _getWorkerInfo(self):
        worker = yield self.master.data.get(
            ('workers', self.workerid))
        self._paused = worker["paused"]
        self._applyWorkerInfo(worker['workerinfo'])

    def setServiceParent(self, parent):
        # botmaster needs to set before setServiceParent which calls
        # startService

        self.manager = parent
        return super().setServiceParent(parent)

    @defer.inlineCallbacks
    def startService(self):
        # tracks config version for locks
        self.config_version = self.master.config_version

        self.updateLocks()
        self.workerid = yield self.master.data.updates.findWorkerId(
            self.name)

        self.workerActionConsumer = yield self.master.mq.startConsuming(self.controlWorker,
                                                                        ("control", "worker",
                                                                        str(self.workerid),
                                                                        None))

        yield self._getWorkerInfo()
        yield super().startService()

        # startMissingTimer wants the service to be running to really start
        if self.start_missing_on_startup:
            self.startMissingTimer()

    @defer.inlineCallbacks
    def reconfigService(self, name, password, max_builds=None,
                        notify_on_missing=None, missing_timeout=DEFAULT_MISSING_TIMEOUT,
                        properties=None, defaultProperties=None,
                        locks=None,
                        keepalive_interval=DEFAULT_KEEPALIVE_INTERVAL,
                        machine_name=None):
        # Given a Worker config arguments, configure this one identically.
        # Because Worker objects are remotely referenced, we can't replace them
        # without disconnecting the worker, yet there's no reason to do that.

        assert self.name == name
        self.password = yield self.renderSecrets(password)

        # adopt new instance's configuration parameters
        self.max_builds = max_builds
        self.access = []
        if locks:
            self.access = locks
        if notify_on_missing is None:
            notify_on_missing = []
        if isinstance(notify_on_missing, str):
            notify_on_missing = [notify_on_missing]
        self.notify_on_missing = notify_on_missing

        if self.missing_timeout != missing_timeout:
            running_missing_timer = self.missing_timer
            self.stopMissingTimer()
            self.missing_timeout = missing_timeout
            if running_missing_timer:
                self.startMissingTimer()

        self.properties = Properties()
        self.properties.update(properties or {}, "Worker")
        self.properties.setProperty("workername", name, "Worker")
        self.defaultProperties = Properties()
        self.defaultProperties.update(defaultProperties or {}, "Worker")

        # Note that before first reconfig self.machine will always be None and
        # out of sync with self.machine_name, thus more complex logic is needed.
        if self.machine is not None and self.machine_name != machine_name:
            self.machine.unregisterWorker(self)
            self.machine = None

        self.machine_name = machine_name
        if self.machine is None and self.machine_name is not None:
            self.machine = self.master.machine_manager.getMachineByName(self.machine_name)
            if self.machine is not None:
                self.machine.registerWorker(self)
                self.properties.setProperty("machine_name", self.machine_name,
                                            "Worker")
            else:
                log.err(f"Unknown machine '{self.machine_name}' for worker '{self.name}'")

        # update our records with the worker manager
        if not self.registration:
            self.registration = yield self.master.workers.register(self)
        yield self.registration.update(self, self.master.config)

        # tracks config version for locks
        self.config_version = self.master.config_version
        self.updateLocks()

    @defer.inlineCallbacks
    def reconfigServiceWithSibling(self, sibling):
        # reconfigServiceWithSibling will only reconfigure the worker when it is configured
        # differently.
        # However, the worker configuration depends on which builder it is configured
        yield super().reconfigServiceWithSibling(sibling)

        # update the attached worker's notion of which builders are attached.
        # This assumes that the relevant builders have already been configured,
        # which is why the reconfig_priority is set low in this class.
        bids = [
            b.getBuilderId() for b in self.botmaster.getBuildersForWorker(self.name)]
        bids = yield defer.gatherResults(bids, consumeErrors=True)
        if self._configured_builderid_list != bids:
            yield self.master.data.updates.workerConfigured(self.workerid, self.master.masterid,
                                                            bids)
            yield self.updateWorker()
            self._configured_builderid_list = bids

    @defer.inlineCallbacks
    def stopService(self):
        if self.registration:
            yield self.registration.unregister()
            self.registration = None
        self.workerActionConsumer.stopConsuming()
        self.stopMissingTimer()
        self.stopQuarantineTimer()
        # mark this worker as configured for zero builders in this master
        yield self.master.data.updates.workerConfigured(self.workerid, self.master.masterid, [])

        # during master shutdown we need to wait until the disconnection notification deliveries
        # are completed, otherwise some of the events may still be firing long after the master
        # is completely shut down.
        yield self.disconnect()
        yield self.waitForCompleteShutdown()

        yield super().stopService()

    def isCompatibleWithBuild(self, build_props):
        # given a build properties object, determines whether the build is
        # compatible with the currently running worker or not. This is most
        # often useful for latent workers where it's possible to request
        # different kinds of workers.
        return defer.succeed(True)

    def startMissingTimer(self):
        if self.missing_timeout and self.parent and self.running:
            self.stopMissingTimer()  # in case it's already running
            self.missing_timer = self.master.reactor.callLater(self.missing_timeout,
                                                               self._missing_timer_fired)

    def stopMissingTimer(self):
        if self.missing_timer:
            if self.missing_timer.active():
                self.missing_timer.cancel()
            self.missing_timer = None

    def isConnected(self):
        return self.conn

    def _missing_timer_fired(self):
        self.missing_timer = None
        # notify people, but only if we're still in the config
        if not self.parent:
            return
        last_connection = time.ctime(time.time() - self.missing_timeout)
        self.master.data.updates.workerMissing(
            workerid=self.workerid,
            masterid=self.master.masterid,
            last_connection=last_connection,
            notify=self.notify_on_missing
        )

    def updateWorker(self):
        """Called to add or remove builders after the worker has connected.

        @return: a Deferred that indicates when an attached worker has
        accepted the new builders and/or released the old ones."""
        if self.conn:
            return self.sendBuilderList()
        # else:
        return defer.succeed(None)

    @defer.inlineCallbacks
    def attached(self, conn):
        """This is called when the worker connects."""

        if self.conn is not None:
            raise AssertionError(
                f"{self.name}: {conn.get_peer()} connecting, "
                f"but we are already connected to: {self.conn.get_peer()}")

        metrics.MetricCountEvent.log("AbstractWorker.attached_workers", 1)

        # now we go through a sequence of calls, gathering information, then
        # tell the Botmaster that it can finally give this worker to all the
        # Builders that care about it.

        # Reset graceful shutdown status
        self._graceful = False

        self.conn = conn
        self._old_builder_list = None  # clear builder list before proceed

        self._applyWorkerInfo(conn.info)
        self.worker_commands = conn.info.get("worker_commands", {})
        self.worker_environ = conn.info.get("environ", {})
        self.worker_basedir = conn.info.get("basedir", None)
        self.worker_system = conn.info.get("system", None)

        # The _detach_sub member is only ever used from tests.
        self._detached_sub = self.conn.notifyOnDisconnect(self.detached)

        workerinfo = {
            'admin': conn.info.get('admin'),
            'host': conn.info.get('host'),
            'access_uri': conn.info.get('access_uri'),
            'version': conn.info.get('version')
        }

        yield self.master.data.updates.workerConnected(
            workerid=self.workerid,
            masterid=self.master.masterid,
            workerinfo=workerinfo
        )

        if self.worker_system == "nt":
            self.path_module = namedModule("ntpath")
        else:
            # most everything accepts / as separator, so posix should be a
            # reasonable fallback
            self.path_module = namedModule("posixpath")
        log.msg("bot attached")
        self.messageReceivedFromWorker()
        self.stopMissingTimer()
        yield self.updateWorker()
        yield self.botmaster.maybeStartBuildsForWorker(self.name)
        self.updateState()

    def messageReceivedFromWorker(self):
        now = time.time()
        self.lastMessageReceived = now

    def setupProperties(self, props):
        for name in self.properties.properties:
            props.setProperty(
                name, self.properties.getProperty(name), "Worker")
        for name in self.defaultProperties.properties:
            if name not in props:
                props.setProperty(
                    name, self.defaultProperties.getProperty(name), "Worker")

    @defer.inlineCallbacks
    def _handle_conn_shutdown_notifier(self, conn):
        self._pending_conn_shutdown_notifier = Notifier()
        yield conn.waitShutdown()
        self._pending_conn_shutdown_notifier.notify(None)
        self._pending_conn_shutdown_notifier = None

    @defer.inlineCallbacks
    def detached(self):
        conn = self.conn
        self.conn = None
        self._handle_conn_shutdown_notifier(conn)

        # Note that _pending_conn_shutdown_notifier will not be fired until detached()
        # is complete.

        metrics.MetricCountEvent.log("AbstractWorker.attached_workers", -1)

        self._old_builder_list = []
        log.msg(f"Worker.detached({self.name})")
        self.releaseLocks()
        yield self.master.data.updates.workerDisconnected(
            workerid=self.workerid,
            masterid=self.master.masterid,
        )

    def disconnect(self):
        """Forcibly disconnect the worker.

        This severs the TCP connection and returns a Deferred that will fire
        (with None) when the connection is probably gone.

        If the worker is still alive, they will probably try to reconnect
        again in a moment.

        This is called in two circumstances. The first is when a worker is
        removed from the config file. In this case, when they try to
        reconnect, they will be rejected as an unknown worker. The second is
        when we wind up with two connections for the same worker, in which
        case we disconnect the older connection.
        """
        if self.conn is None:
            return defer.succeed(None)
        log.msg(f"disconnecting old worker {self.name} now")
        # When this Deferred fires, we'll be ready to accept the new worker
        return self._disconnect(self.conn)

    def waitForCompleteShutdown(self):
        # This function waits until the disconnection to happen and the disconnection
        # notifications have been delivered and acted upon.
        return self._waitForCompleteShutdownImpl(self.conn)

    @defer.inlineCallbacks
    def _waitForCompleteShutdownImpl(self, conn):
        if conn:
            yield conn.wait_shutdown_started()
            yield conn.waitShutdown()
        elif self._pending_conn_shutdown_notifier is not None:
            yield self._pending_conn_shutdown_notifier.wait()

    @defer.inlineCallbacks
    def _disconnect(self, conn):
        # This function waits until the disconnection to happen and the disconnection
        # notifications have been delivered and acted upon
        d = self._waitForCompleteShutdownImpl(conn)
        conn.loseConnection()
        log.msg("waiting for worker to finish disconnecting")
        yield d

    @defer.inlineCallbacks
    def sendBuilderList(self):
        our_builders = self.botmaster.getBuildersForWorker(self.name)

        blist = [(b.name, b.config.workerbuilddir) for b in our_builders]

        if blist == self._old_builder_list:
            return

        slist = yield self.conn.remoteSetBuilderList(builders=blist)

        self._old_builder_list = blist

        # Nothing has changed, so don't need to re-attach to everything
        if not slist:
            return

        dl = []
        for name in slist:
            # use get() since we might have changed our mind since then
            b = self.botmaster.builders.get(name)
            if b:
                d1 = self.attachBuilder(b)
                dl.append(d1)
        yield defer.DeferredList(dl)

    def attachBuilder(self, builder):
        return builder.attached(self, self.worker_commands)

    def controlWorker(self, key, params):
        log.msg(f"worker {self.name} wants to {key[-1]}: {params}")
        if key[-1] == "stop":
            return self.shutdownRequested()
        if key[-1] == "pause":
            self.pause()
        if key[-1] == "unpause":
            self.unpause()
        if key[-1] == "kill":
            self.shutdown()
        return None

    def shutdownRequested(self):
        self._graceful = True
        self.maybeShutdown()
        self.updateState()

    def addWorkerForBuilder(self, wfb):
        self.workerforbuilders[wfb.builder_name] = wfb

    def removeWorkerForBuilder(self, wfb):
        try:
            del self.workerforbuilders[wfb.builder_name]
        except KeyError:
            pass

    def buildStarted(self, wfb):
        pass

    def buildFinished(self, wfb):
        """This is called when a build on this worker is finished."""
        self.botmaster.maybeStartBuildsForWorker(self.name)

    def canStartBuild(self):
        """
        I am called when a build is requested to see if this worker
        can start a build.  This function can be used to limit overall
        concurrency on the worker.

        Note for subclassers: if a worker can become willing to start a build
        without any action on that worker (for example, by a resource in use on
        another worker becoming available), then you must arrange for
        L{maybeStartBuildsForWorker} to be called at that time, or builds on
        this worker will not start.
        """

        # If we're waiting to shutdown gracefully, paused or quarantined then we shouldn't
        # accept any new jobs.
        if self._graceful or self._paused or self.quarantine_timer:
            return False

        if self.max_builds:
            active_builders = [wfb for wfb in self.workerforbuilders.values()
                               if wfb.isBusy()]
            if len(active_builders) >= self.max_builds:
                return False

        if not self.locksAvailable():
            return False

        return True

    @defer.inlineCallbacks
    def shutdown(self):
        """Shutdown the worker"""
        if not self.conn:
            log.msg("no remote; worker is already shut down")
            return

        yield self.conn.remoteShutdown()

    def maybeShutdown(self):
        """Shut down this worker if it has been asked to shut down gracefully,
        and has no active builders."""
        if not self._graceful:
            return
        active_builders = [wfb for wfb in self.workerforbuilders.values()
                           if wfb.isBusy()]
        if active_builders:
            return
        d = self.shutdown()
        d.addErrback(log.err, 'error while shutting down worker')

    def updateState(self):
        self.master.data.updates.setWorkerState(self.workerid, self._paused, self._graceful)

    def pause(self):
        """Stop running new builds on the worker."""
        self._paused = True
        self.updateState()

    def unpause(self):
        """Restart running new builds on the worker."""
        self._paused = False
        self.stopQuarantineTimer()
        self.botmaster.maybeStartBuildsForWorker(self.name)
        self.updateState()

    def isPaused(self):
        return self._paused

    def resetQuarantine(self):
        self.quarantine_timeout = self.quarantine_initial_timeout

    def putInQuarantine(self):
        if self.quarantine_timer:  # already in quarantine
            return

        self.quarantine_timer = self.master.reactor.callLater(
            self.quarantine_timeout, self.exitQuarantine)
        log.msg(f"{self.name} has been put in quarantine for {self.quarantine_timeout}s")
        # next we will wait twice as long
        self.quarantine_timeout *= 2
        if self.quarantine_timeout > self.quarantine_max_timeout:
            # unless we hit the max timeout
            self.quarantine_timeout = self.quarantine_max_timeout

    def exitQuarantine(self):
        log.msg(f"{self.name} has left quarantine")
        self.quarantine_timer = None
        self.botmaster.maybeStartBuildsForWorker(self.name)

    def stopQuarantineTimer(self):
        if self.quarantine_timer is not None:
            self.quarantine_timer.cancel()
            self.exitQuarantine()


class Worker(AbstractWorker):

    @defer.inlineCallbacks
    def detached(self):
        yield super().detached()
        self.botmaster.workerLost(self)
        self.startMissingTimer()

    @defer.inlineCallbacks
    def attached(self, conn):
        try:
            yield super().attached(conn)
        except Exception as e:
            log.err(e, f"worker {self.name} cannot attach")
            return

    def buildFinished(self, wfb):
        """This is called when a build on this worker is finished."""
        super().buildFinished(wfb)

        # If we're gracefully shutting down, and we have no more active
        # builders, then it's safe to disconnect
        self.maybeShutdown()<|MERGE_RESOLUTION|>--- conflicted
+++ resolved
@@ -25,13 +25,11 @@
 from buildbot.interfaces import IWorker
 from buildbot.process import metrics
 from buildbot.process.properties import Properties
-<<<<<<< HEAD
-=======
 from buildbot.status.worker_compat import WorkerStatus
->>>>>>> 51bbf7ea
 from buildbot.util import Notifier
 from buildbot.util import bytes2unicode
 from buildbot.util import service
+from buildbot.util.eventual import eventually
 
 
 @implementer(IWorker)
@@ -102,7 +100,7 @@
         self.manager = None
         self.workerid = None
 
-        self.info = Properties()
+        self.worker_status = WorkerStatus(name)
         self.worker_commands = None
         self.workerforbuilders = {}
         self.max_builds = max_builds
@@ -131,7 +129,8 @@
         self.notify_on_missing = notify_on_missing
         for i in notify_on_missing:
             if not isinstance(i, str):
-                config.error(f'notify_on_missing arg {repr(i)} is not a string')
+                config.error(
+                    'notify_on_missing arg %r is not a string' % (i,))
 
         self.missing_timeout = missing_timeout
         self.missing_timer = None
@@ -140,16 +139,16 @@
         self.conn = None
 
         # during disconnection self.conn will be set to None before all disconnection notifications
-        # are delivered. During that period _pending_conn_shutdown_notifier will be set to
+        # are delivered. During that period _pending_disconnection_delivery_notifier will be set to
         # a notifier and allows interested users to wait until all disconnection notifications are
         # delivered.
-        self._pending_conn_shutdown_notifier = None
+        self._pending_disconnection_delivery_notifier = None
 
         self._old_builder_list = None
         self._configured_builderid_list = None
 
     def __repr__(self):
-        return f"<{self.__class__.__name__} {repr(self.name)}>"
+        return "<{} {}>".format(self.__class__.__name__, repr(self.name))
 
     @property
     def workername(self):
@@ -197,9 +196,9 @@
         my caller should give up the build and try to get another worker
         to look at it.
         """
-        log.msg(f"acquireLocks(worker {self}, locks {self.locks})")
+        log.msg("acquireLocks(worker {}, locks {})".format(self, self.locks))
         if not self.locksAvailable():
-            log.msg(f"worker {self} can't lock, giving up")
+            log.msg("worker {} can't lock, giving up".format(self))
             return False
         # all locks are available, claim them all
         for lock, access in self.locks:
@@ -210,7 +209,7 @@
         """
         I am called to release any locks after a build has finished
         """
-        log.msg(f"releaseLocks({self}): {self.locks}")
+        log.msg("releaseLocks({}): {}".format(self, self.locks))
         for lock, access in self.locks:
             lock.release(self, access)
 
@@ -225,20 +224,21 @@
         if not info:
             return
 
-        # set defaults
-        self.info.setProperty("version", "(unknown)", "Worker")
+        self.worker_status.setAdmin(info.get("admin"))
+        self.worker_status.setHost(info.get("host"))
+        self.worker_status.setAccessURI(info.get("access_uri", None))
+        self.worker_status.setVersion(info.get("version", "(unknown)"))
 
         # store everything as Properties
         for k, v in info.items():
             if k in ('environ', 'worker_commands'):
                 continue
-            self.info.setProperty(k, v, "Worker")
+            self.worker_status.info.setProperty(k, v, "Worker")
 
     @defer.inlineCallbacks
     def _getWorkerInfo(self):
         worker = yield self.master.data.get(
             ('workers', self.workerid))
-        self._paused = worker["paused"]
         self._applyWorkerInfo(worker['workerinfo'])
 
     def setServiceParent(self, parent):
@@ -281,7 +281,7 @@
         # without disconnecting the worker, yet there's no reason to do that.
 
         assert self.name == name
-        self.password = yield self.renderSecrets(password)
+        self.password = password
 
         # adopt new instance's configuration parameters
         self.max_builds = max_builds
@@ -321,7 +321,8 @@
                 self.properties.setProperty("machine_name", self.machine_name,
                                             "Worker")
             else:
-                log.err(f"Unknown machine '{self.machine_name}' for worker '{self.name}'")
+                log.err("Unknown machine '{}' for worker '{}'".format(
+                    self.machine_name, self.name))
 
         # update our records with the worker manager
         if not self.registration:
@@ -419,10 +420,7 @@
     def attached(self, conn):
         """This is called when the worker connects."""
 
-        if self.conn is not None:
-            raise AssertionError(
-                f"{self.name}: {conn.get_peer()} connecting, "
-                f"but we are already connected to: {self.conn.get_peer()}")
+        assert self.conn is None
 
         metrics.MetricCountEvent.log("AbstractWorker.attached_workers", 1)
 
@@ -435,6 +433,8 @@
 
         self.conn = conn
         self._old_builder_list = None  # clear builder list before proceed
+
+        self.worker_status.setConnected(True)
 
         self._applyWorkerInfo(conn.info)
         self.worker_commands = conn.info.get("worker_commands", {})
@@ -442,8 +442,7 @@
         self.worker_basedir = conn.info.get("basedir", None)
         self.worker_system = conn.info.get("system", None)
 
-        # The _detach_sub member is only ever used from tests.
-        self._detached_sub = self.conn.notifyOnDisconnect(self.detached)
+        self.conn.notifyOnDisconnect(self.detached)
 
         workerinfo = {
             'admin': conn.info.get('admin'),
@@ -474,6 +473,7 @@
     def messageReceivedFromWorker(self):
         now = time.time()
         self.lastMessageReceived = now
+        self.worker_status.setLastMessageReceived(now)
 
     def setupProperties(self, props):
         for name in self.properties.properties:
@@ -485,25 +485,28 @@
                     name, self.defaultProperties.getProperty(name), "Worker")
 
     @defer.inlineCallbacks
-    def _handle_conn_shutdown_notifier(self, conn):
-        self._pending_conn_shutdown_notifier = Notifier()
-        yield conn.waitShutdown()
-        self._pending_conn_shutdown_notifier.notify(None)
-        self._pending_conn_shutdown_notifier = None
+    def _handle_disconnection_delivery_notifier(self):
+        self._pending_disconnection_delivery_notifier = Notifier()
+        yield self.conn.waitForNotifyDisconnectedDelivered()
+        self._pending_disconnection_delivery_notifier.notify(None)
+        self._pending_disconnection_delivery_notifier = None
 
     @defer.inlineCallbacks
     def detached(self):
-        conn = self.conn
+        # protect against race conditions in conn disconnect path and someone
+        # calling detached directly. At the moment the null worker does that.
+        if self.conn is None:
+            return
+
+        metrics.MetricCountEvent.log("AbstractWorker.attached_workers", -1)
+
+        self._handle_disconnection_delivery_notifier()
+
+        yield self.conn.waitShutdown()
         self.conn = None
-        self._handle_conn_shutdown_notifier(conn)
-
-        # Note that _pending_conn_shutdown_notifier will not be fired until detached()
-        # is complete.
-
-        metrics.MetricCountEvent.log("AbstractWorker.attached_workers", -1)
-
         self._old_builder_list = []
-        log.msg(f"Worker.detached({self.name})")
+        self.worker_status.setConnected(False)
+        log.msg("Worker.detached({})".format(self.name))
         self.releaseLocks()
         yield self.master.data.updates.workerDisconnected(
             workerid=self.workerid,
@@ -527,7 +530,7 @@
         """
         if self.conn is None:
             return defer.succeed(None)
-        log.msg(f"disconnecting old worker {self.name} now")
+        log.msg("disconnecting old worker {} now".format(self.name))
         # When this Deferred fires, we'll be ready to accept the new worker
         return self._disconnect(self.conn)
 
@@ -539,10 +542,15 @@
     @defer.inlineCallbacks
     def _waitForCompleteShutdownImpl(self, conn):
         if conn:
-            yield conn.wait_shutdown_started()
-            yield conn.waitShutdown()
-        elif self._pending_conn_shutdown_notifier is not None:
-            yield self._pending_conn_shutdown_notifier.wait()
+            d = defer.Deferred()
+
+            def _disconnected():
+                eventually(d.callback, None)
+            conn.notifyOnDisconnect(_disconnected)
+            yield d
+            yield conn.waitForNotifyDisconnectedDelivered()
+        elif self._pending_disconnection_delivery_notifier is not None:
+            yield self._pending_disconnection_delivery_notifier.wait()
 
     @defer.inlineCallbacks
     def _disconnect(self, conn):
@@ -583,7 +591,7 @@
         return builder.attached(self, self.worker_commands)
 
     def controlWorker(self, key, params):
-        log.msg(f"worker {self.name} wants to {key[-1]}: {params}")
+        log.msg("worker {} wants to {}: {}".format(self.name, key[-1], params))
         if key[-1] == "stop":
             return self.shutdownRequested()
         if key[-1] == "pause":
@@ -608,9 +616,6 @@
         except KeyError:
             pass
 
-    def buildStarted(self, wfb):
-        pass
-
     def buildFinished(self, wfb):
         """This is called when a build on this worker is finished."""
         self.botmaster.maybeStartBuildsForWorker(self.name)
@@ -628,9 +633,9 @@
         this worker will not start.
         """
 
-        # If we're waiting to shutdown gracefully, paused or quarantined then we shouldn't
+        # If we're waiting to shutdown gracefully or paused, then we shouldn't
         # accept any new jobs.
-        if self._graceful or self._paused or self.quarantine_timer:
+        if self._graceful or self._paused:
             return False
 
         if self.max_builds:
@@ -676,7 +681,6 @@
     def unpause(self):
         """Restart running new builds on the worker."""
         self._paused = False
-        self.stopQuarantineTimer()
         self.botmaster.maybeStartBuildsForWorker(self.name)
         self.updateState()
 
@@ -690,9 +694,11 @@
         if self.quarantine_timer:  # already in quarantine
             return
 
+        self.pause()
         self.quarantine_timer = self.master.reactor.callLater(
             self.quarantine_timeout, self.exitQuarantine)
-        log.msg(f"{self.name} has been put in quarantine for {self.quarantine_timeout}s")
+        log.msg("{} has been put in quarantine for {}s".format(
+            self.name, self.quarantine_timeout))
         # next we will wait twice as long
         self.quarantine_timeout *= 2
         if self.quarantine_timeout > self.quarantine_max_timeout:
@@ -700,14 +706,14 @@
             self.quarantine_timeout = self.quarantine_max_timeout
 
     def exitQuarantine(self):
-        log.msg(f"{self.name} has left quarantine")
         self.quarantine_timer = None
-        self.botmaster.maybeStartBuildsForWorker(self.name)
+        self.unpause()
 
     def stopQuarantineTimer(self):
         if self.quarantine_timer is not None:
             self.quarantine_timer.cancel()
-            self.exitQuarantine()
+            self.quarantine_timer = None
+            self.unpause()
 
 
 class Worker(AbstractWorker):
@@ -719,11 +725,11 @@
         self.startMissingTimer()
 
     @defer.inlineCallbacks
-    def attached(self, conn):
+    def attached(self, bot):
         try:
-            yield super().attached(conn)
+            yield super().attached(bot)
         except Exception as e:
-            log.err(e, f"worker {self.name} cannot attach")
+            log.err(e, "worker {} cannot attach".format(self.name))
             return
 
     def buildFinished(self, wfb):
