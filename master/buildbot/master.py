--- conflicted
+++ resolved
@@ -242,22 +242,14 @@
 
     @defer.inlineCallbacks
     def stopService(self):
-<<<<<<< HEAD
-        yield service.MultiService.stopService(self)
+        if self.running:
+            yield service.MultiService.stopService(self)
         if self.masterid is not None:
             yield self.data.updates.masterStopped(
                     name=self.name, masterid=self.masterid)
 
         log.msg("BuildMsater is stopped")
         self._master_initialized = False
-=======
-        if self.running:
-            yield service.MultiService.stopService(self)
-        if self.db_loop:
-            self.db_loop.stop()
-            self.db_loop = None
->>>>>>> b6927806
-
 
     def reconfig(self):
         # this method wraps doConfig, ensuring it is only ever called once at
