# This file is part of Buildbot.  Buildbot is free software: you can
# redistribute it and/or modify it under the terms of the GNU General Public
# License as published by the Free Software Foundation, version 2.
#
# This program is distributed in the hope that it will be useful, but WITHOUT
# ANY WARRANTY; without even the implied warranty of MERCHANTABILITY or FITNESS
# FOR A PARTICULAR PURPOSE.  See the GNU General Public License for more
# details.
#
# You should have received a copy of the GNU General Public License along with
# this program; if not, write to the Free Software Foundation, Inc., 51
# Franklin Street, Fifth Floor, Boston, MA 02110-1301 USA.
#
# Copyright Buildbot Team Members


import os
import signal
import socket

from twisted.application import internet
from twisted.internet import defer
from twisted.internet import task
from twisted.internet import threads
from twisted.python import failure
from twisted.python import log

import buildbot
from buildbot import config
from buildbot import monkeypatches
from buildbot.buildbot_net_usage_data import sendBuildbotNetUsageData
from buildbot.changes.manager import ChangeManager
from buildbot.config.master import FileLoader
from buildbot.config.master import MasterConfig
from buildbot.data import connector as dataconnector
from buildbot.data import graphql
from buildbot.db import connector as dbconnector
from buildbot.db import exceptions
from buildbot.machine.manager import MachineManager
from buildbot.mq import connector as mqconnector
from buildbot.process import cache
from buildbot.process import debug
from buildbot.process import metrics
from buildbot.process.botmaster import BotMaster
from buildbot.process.users.manager import UserManagerManager
from buildbot.schedulers.manager import SchedulerManager
from buildbot.secrets.manager import SecretManager
<<<<<<< HEAD
=======
from buildbot.status.master_compat import Status
>>>>>>> 51bbf7ea
from buildbot.util import check_functional_environment
from buildbot.util import service
from buildbot.util.eventual import eventually
from buildbot.wamp import connector as wampconnector
from buildbot.worker import manager as workermanager
from buildbot.worker.protocols.manager.msgpack import MsgManager
from buildbot.worker.protocols.manager.pb import PBManager
from buildbot.www import service as wwwservice


class LogRotation:

    def __init__(self):
        self.rotateLength = 1 * 1000 * 1000
        self.maxRotatedFiles = 10


class BuildMaster(service.ReconfigurableServiceMixin, service.MasterService):

    # multiplier on RECLAIM_BUILD_INTERVAL at which a build is considered
    # unclaimed; this should be at least 2 to avoid false positives
    UNCLAIMED_BUILD_FACTOR = 6

    def __init__(self, basedir, configFileName=None, umask=None, reactor=None, config_loader=None):
        super().__init__()

        if reactor is None:
            from twisted.internet import reactor
        self.reactor = reactor

        self.setName("buildmaster")

        self.umask = umask

        self.basedir = basedir
        if basedir is not None:  # None is used in tests
            assert os.path.isdir(self.basedir)

        if config_loader is not None and configFileName is not None:
            raise config.ConfigErrors([
                "Can't specify both `config_loader` and `configFilename`.",
            ])
        if config_loader is None:
            if configFileName is None:
                configFileName = 'master.cfg'
            config_loader = FileLoader(self.basedir, configFileName)
        self.config_loader = config_loader
        self.configFileName = configFileName

        # flag so we don't try to do fancy things before the master is ready
        self._master_initialized = False
        self.initLock = defer.DeferredLock()

        # set up child services
        self._services_d = self.create_child_services()

        # db configured values
        self.configured_db_url = None

        # configuration / reconfiguration handling
        self.config = MasterConfig()
        self.config_version = 0  # increased by one on each reconfig
        self.reconfig_active = False
        self.reconfig_requested = False
        self.reconfig_notifier = None

        # this stores parameters used in the tac file, and is accessed by the
        # WebStatus to duplicate those values.
        self.log_rotation = LogRotation()

        # local cache for this master's object ID
        self._object_id = None

        # Check environment is sensible
        check_functional_environment(self.config)

        # figure out local hostname
        try:
            self.hostname = os.uname()[1]  # only on unix
        except AttributeError:
            self.hostname = socket.getfqdn()

        # public attributes
        self.name = (f"{self.hostname}:{os.path.abspath(self.basedir or '.')}")
        if isinstance(self.name, bytes):
            self.name = self.name.decode('ascii', 'replace')
        self.masterid = None

    @defer.inlineCallbacks
    def create_child_services(self):
        # note that these are order-dependent.  If you get the order wrong,
        # you'll know it, as the master will fail to start.

        self.metrics = metrics.MetricLogObserver()
        yield self.metrics.setServiceParent(self)

        self.caches = cache.CacheManager()
        yield self.caches.setServiceParent(self)

        self.pbmanager = PBManager()
        yield self.pbmanager.setServiceParent(self)

        self.msgmanager = MsgManager()
        yield self.msgmanager.setServiceParent(self)

        self.workers = workermanager.WorkerManager(self)
        yield self.workers.setServiceParent(self)

        self.change_svc = ChangeManager()
        yield self.change_svc.setServiceParent(self)

        self.botmaster = BotMaster()
        yield self.botmaster.setServiceParent(self)

        self.machine_manager = MachineManager()
        yield self.machine_manager.setServiceParent(self)

        self.scheduler_manager = SchedulerManager()
        yield self.scheduler_manager.setServiceParent(self)

        self.user_manager = UserManagerManager(self)
        yield self.user_manager.setServiceParent(self)

        self.db = dbconnector.DBConnector(self.basedir)
        yield self.db.setServiceParent(self)

        self.wamp = wampconnector.WampConnector()
        yield self.wamp.setServiceParent(self)

        self.mq = mqconnector.MQConnector()
        yield self.mq.setServiceParent(self)

        self.data = dataconnector.DataConnector()
        yield self.data.setServiceParent(self)

        self.graphql = graphql.GraphQLConnector()
        yield self.graphql.setServiceParent(self)

        self.www = wwwservice.WWWService()
        yield self.www.setServiceParent(self)

        self.debug = debug.DebugServices()
        yield self.debug.setServiceParent(self)

        self.secrets_manager = SecretManager()
        yield self.secrets_manager.setServiceParent(self)
        self.secrets_manager.reconfig_priority = 2000

        self.service_manager = service.BuildbotServiceManager()
        yield self.service_manager.setServiceParent(self)
        self.service_manager.reconfig_priority = 1000

        self.masterHouskeepingTimer = 0

        @defer.inlineCallbacks
        def heartbeat():
            if self.masterid is not None:
                yield self.data.updates.masterActive(name=self.name,
                                                     masterid=self.masterid)
            yield self.data.updates.expireMasters()
        self.masterHeartbeatService = internet.TimerService(60, heartbeat)
        self.masterHeartbeatService.clock = self.reactor
        # we do setServiceParent only when the master is configured
        # master should advertise itself only at that time

    # setup and reconfig handling

    _already_started = False

    @defer.inlineCallbacks
    def startService(self):
        assert not self._already_started, "can only start the master once"
        self._already_started = True

        # ensure child services have been set up. Normally we would do this in serServiceParent,
        # but buildmaster is used in contexts we can't control.
        if self._services_d is not None:
            yield self._services_d
            self._services_d = None

        log.msg(f"Starting BuildMaster -- buildbot.version: {buildbot.version}")

        # Set umask
        if self.umask is not None:
            os.umask(self.umask)

        # first, apply all monkeypatches
        monkeypatches.patch_all()

        # we want to wait until the reactor is running, so we can call
        # reactor.stop() for fatal errors
        d = defer.Deferred()
        self.reactor.callWhenRunning(d.callback, None)
        yield d

        startup_succeed = False
        try:
            yield self.initLock.acquire()
            # load the configuration file, treating errors as fatal
            try:
                # run the master.cfg in thread, so that it can use blocking
                # code
                self.config = yield threads.deferToThreadPool(
                    self.reactor, self.reactor.getThreadPool(),
                    self.config_loader.loadConfig)

            except config.ConfigErrors as e:
                log.msg("Configuration Errors:")
                for msg in e.errors:
                    log.msg("  " + msg)
                log.msg("Halting master.")
                self.reactor.stop()
                return
            except Exception:
                log.err(failure.Failure(), 'while starting BuildMaster')
                self.reactor.stop()
                return

            # set up services that need access to the config before everything
            # else gets told to reconfig
            try:
                yield self.db.setup()
            except exceptions.DatabaseNotReadyError:
                # (message was already logged)
                self.reactor.stop()
                return

            yield self.mq.setup()

            # the buildbot scripts send the SIGHUP signal to reconfig master
            if hasattr(signal, "SIGHUP"):
                def sighup(*args):
                    eventually(self.reconfig)
                signal.signal(signal.SIGHUP, sighup)

            # the buildbot scripts send the SIGUSR1 signal to stop master
            if hasattr(signal, "SIGUSR1"):
                def sigusr1(*args):
                    eventually(self.botmaster.cleanShutdown)
                signal.signal(signal.SIGUSR1, sigusr1)

            # get the masterid so other services can use it in
            # startup/reconfig.  This goes directly to the DB since the data
            # API isn't initialized yet, and anyway, this method is aware of
            # the DB API since it just called its setup function
            self.masterid = yield self.db.masters.findMasterId(
                name=self.name)

            # mark this master as stopped, in case it crashed before
            yield self.data.updates.masterStopped(name=self.name,
                                                  masterid=self.masterid)

            # call the parent method
            yield super().startService()

            # We make sure the housekeeping is done before configuring in order to cleanup
            # any remaining claimed schedulers or change sources from zombie
            # masters
            yield self.data.updates.expireMasters(forceHouseKeeping=True)

            # give all services a chance to load the new configuration, rather
            # than the base configuration
            yield self.reconfigServiceWithBuildbotConfig(self.config)

            # Mark the master as active now that mq is running
            yield self.data.updates.masterActive(name=self.name,
                                                 masterid=self.masterid)

            # Start the heartbeat timer
            yield self.masterHeartbeatService.setServiceParent(self)

            # send the statistics to buildbot.net, without waiting
            self.sendBuildbotNetUsageData()
            startup_succeed = True
        except Exception:
            f = failure.Failure()
            log.err(f, 'while starting BuildMaster')
            self.reactor.stop()

        finally:
            if startup_succeed:
                log.msg("BuildMaster is running")
            else:
                log.msg("BuildMaster startup failed")

            yield self.initLock.release()
            self._master_initialized = True

    def sendBuildbotNetUsageData(self):
        if "TRIAL_PYTHONPATH" in os.environ and self.config.buildbotNetUsageData is not None:
            raise RuntimeError(
                "Should not enable buildbotNetUsageData in trial tests!")
        sendBuildbotNetUsageData(self)

    @defer.inlineCallbacks
    def stopService(self):
        try:
            yield self.initLock.acquire()

            if self.running:
                yield self.botmaster.cleanShutdown(quickMode=True, stopReactor=False)

            # Mark master as stopped only after all builds are shut down. Note that masterStopped
            # would forcibly mark all related build requests, builds, steps, logs, etc. as
            # complete, so this may make state inconsistent if done while the builds are still
            # running.
            if self.masterid is not None:
                yield self.data.updates.masterStopped(
                    name=self.name, masterid=self.masterid)

            if self.running:
                yield super().stopService()

            log.msg("BuildMaster is stopped")
            self._master_initialized = False
        finally:
            yield self.initLock.release()

    @defer.inlineCallbacks
    def reconfig(self):
        # this method wraps doConfig, ensuring it is only ever called once at
        # a time, and alerting the user if the reconfig takes too long
        if self.reconfig_active:
            log.msg("reconfig already active; will reconfig again after")
            self.reconfig_requested = True
            return

        self.reconfig_active = self.reactor.seconds()
        metrics.MetricCountEvent.log("loaded_config", 1)

        # notify every 10 seconds that the reconfig is still going on, the duration of reconfigs is
        # longer on larger installations and may take a while.
        self.reconfig_notifier = task.LoopingCall(
            lambda: log.msg("reconfig is ongoing for "
                            f"{self.reactor.seconds() - self.reconfig_active:.3f} s"))
        self.reconfig_notifier.start(10, now=False)

        timer = metrics.Timer("BuildMaster.reconfig")
        timer.start()

        try:
            yield self.doReconfig()
        except Exception as e:
            log.err(e, 'while reconfiguring')
        finally:
            timer.stop()
            self.reconfig_notifier.stop()
            self.reconfig_notifier = None
            self.reconfig_active = False
            if self.reconfig_requested:
                self.reconfig_requested = False
                self.reconfig()

    @defer.inlineCallbacks
    def doReconfig(self):
        log.msg("beginning configuration update")
        time_started = self.reactor.seconds()
        changes_made = False
        failed = False
        try:
            yield self.initLock.acquire()
            # Run the master.cfg in thread, so that it can use blocking code
            new_config = yield threads.deferToThreadPool(
                self.reactor, self.reactor.getThreadPool(),
                self.config_loader.loadConfig)
            changes_made = True
            self.config_version += 1
            self.config = new_config

            yield self.reconfigServiceWithBuildbotConfig(new_config)

        except config.ConfigErrors as e:
            for msg in e.errors:
                log.msg(msg)
            failed = True

        except Exception:
            log.err(failure.Failure(), 'during reconfig:')
            failed = True

        finally:
            yield self.initLock.release()

        if failed:
            if changes_made:
                msg = "WARNING: configuration update partially applied; master may malfunction"
            else:
                msg = "configuration update aborted without making any changes"
        else:
            msg = "configuration update complete"

        log.msg(f"{msg} (took {(self.reactor.seconds() - time_started):.3f} seconds)")

    def reconfigServiceWithBuildbotConfig(self, new_config):
        if self.configured_db_url is None:
            self.configured_db_url = new_config.db['db_url']
        elif self.configured_db_url != new_config.db['db_url']:
            config.error(
                "Cannot change c['db']['db_url'] after the master has started",
            )

        if self.config.mq['type'] != new_config.mq['type']:
            raise config.ConfigErrors([
                "Cannot change c['mq']['type'] after the master has started",
            ])

        return super().reconfigServiceWithBuildbotConfig(new_config)

    # informational methods
    def allSchedulers(self):
        return list(self.scheduler_manager)

    # state maintenance (private)
    def getObjectId(self):
        """
        Return the object id for this master, for associating state with the
        master.

        @returns: ID, via Deferred
        """
        # try to get the cached value
        if self._object_id is not None:
            return defer.succeed(self._object_id)

        # failing that, get it from the DB; multiple calls to this function
        # at the same time will not hurt

        d = self.db.state.getObjectId(self.name,
                                      "buildbot.master.BuildMaster")

        @d.addCallback
        def keep(id):
            self._object_id = id
            return id
        return d

    def _getState(self, name, default=None):
        "private wrapper around C{self.db.state.getState}"
        d = self.getObjectId()

        @d.addCallback
        def get(objectid):
            return self.db.state.getState(objectid, name, default)
        return d

    def _setState(self, name, value):
        "private wrapper around C{self.db.state.setState}"
        d = self.getObjectId()

        @d.addCallback
        def set(objectid):
            return self.db.state.setState(objectid, name, value)
        return d<|MERGE_RESOLUTION|>--- conflicted
+++ resolved
@@ -26,14 +26,12 @@
 from twisted.python import log
 
 import buildbot
+import buildbot.pbmanager
 from buildbot import config
 from buildbot import monkeypatches
 from buildbot.buildbot_net_usage_data import sendBuildbotNetUsageData
 from buildbot.changes.manager import ChangeManager
-from buildbot.config.master import FileLoader
-from buildbot.config.master import MasterConfig
 from buildbot.data import connector as dataconnector
-from buildbot.data import graphql
 from buildbot.db import connector as dbconnector
 from buildbot.db import exceptions
 from buildbot.machine.manager import MachineManager
@@ -45,17 +43,12 @@
 from buildbot.process.users.manager import UserManagerManager
 from buildbot.schedulers.manager import SchedulerManager
 from buildbot.secrets.manager import SecretManager
-<<<<<<< HEAD
-=======
 from buildbot.status.master_compat import Status
->>>>>>> 51bbf7ea
 from buildbot.util import check_functional_environment
 from buildbot.util import service
 from buildbot.util.eventual import eventually
 from buildbot.wamp import connector as wampconnector
 from buildbot.worker import manager as workermanager
-from buildbot.worker.protocols.manager.msgpack import MsgManager
-from buildbot.worker.protocols.manager.pb import PBManager
 from buildbot.www import service as wwwservice
 
 
@@ -94,7 +87,7 @@
         if config_loader is None:
             if configFileName is None:
                 configFileName = 'master.cfg'
-            config_loader = FileLoader(self.basedir, configFileName)
+            config_loader = config.FileLoader(self.basedir, configFileName)
         self.config_loader = config_loader
         self.configFileName = configFileName
 
@@ -109,7 +102,7 @@
         self.configured_db_url = None
 
         # configuration / reconfiguration handling
-        self.config = MasterConfig()
+        self.config = config.MasterConfig()
         self.config_version = 0  # increased by one on each reconfig
         self.reconfig_active = False
         self.reconfig_requested = False
@@ -132,7 +125,7 @@
             self.hostname = socket.getfqdn()
 
         # public attributes
-        self.name = (f"{self.hostname}:{os.path.abspath(self.basedir or '.')}")
+        self.name = ("{}:{}".format(self.hostname, os.path.abspath(self.basedir or '.')))
         if isinstance(self.name, bytes):
             self.name = self.name.decode('ascii', 'replace')
         self.masterid = None
@@ -148,11 +141,8 @@
         self.caches = cache.CacheManager()
         yield self.caches.setServiceParent(self)
 
-        self.pbmanager = PBManager()
+        self.pbmanager = buildbot.pbmanager.PBManager()
         yield self.pbmanager.setServiceParent(self)
-
-        self.msgmanager = MsgManager()
-        yield self.msgmanager.setServiceParent(self)
 
         self.workers = workermanager.WorkerManager(self)
         yield self.workers.setServiceParent(self)
@@ -184,14 +174,14 @@
         self.data = dataconnector.DataConnector()
         yield self.data.setServiceParent(self)
 
-        self.graphql = graphql.GraphQLConnector()
-        yield self.graphql.setServiceParent(self)
-
         self.www = wwwservice.WWWService()
         yield self.www.setServiceParent(self)
 
         self.debug = debug.DebugServices()
         yield self.debug.setServiceParent(self)
+
+        self.status = Status()
+        yield self.status.setServiceParent(self)
 
         self.secrets_manager = SecretManager()
         yield self.secrets_manager.setServiceParent(self)
@@ -229,7 +219,7 @@
             yield self._services_d
             self._services_d = None
 
-        log.msg(f"Starting BuildMaster -- buildbot.version: {buildbot.version}")
+        log.msg("Starting BuildMaster -- buildbot.version: {}".format(buildbot.version))
 
         # Set umask
         if self.umask is not None:
@@ -278,13 +268,11 @@
 
             yield self.mq.setup()
 
-            # the buildbot scripts send the SIGHUP signal to reconfig master
             if hasattr(signal, "SIGHUP"):
                 def sighup(*args):
                     eventually(self.reconfig)
                 signal.signal(signal.SIGHUP, sighup)
 
-            # the buildbot scripts send the SIGUSR1 signal to stop master
             if hasattr(signal, "SIGUSR1"):
                 def sigusr1(*args):
                     eventually(self.botmaster.cleanShutdown)
@@ -347,19 +335,12 @@
     def stopService(self):
         try:
             yield self.initLock.acquire()
-
-            if self.running:
-                yield self.botmaster.cleanShutdown(quickMode=True, stopReactor=False)
-
-            # Mark master as stopped only after all builds are shut down. Note that masterStopped
-            # would forcibly mark all related build requests, builds, steps, logs, etc. as
-            # complete, so this may make state inconsistent if done while the builds are still
-            # running.
             if self.masterid is not None:
                 yield self.data.updates.masterStopped(
                     name=self.name, masterid=self.masterid)
-
             if self.running:
+                yield self.botmaster.cleanShutdown(
+                    quickMode=True, stopReactor=False)
                 yield super().stopService()
 
             log.msg("BuildMaster is stopped")
@@ -379,11 +360,11 @@
         self.reconfig_active = self.reactor.seconds()
         metrics.MetricCountEvent.log("loaded_config", 1)
 
-        # notify every 10 seconds that the reconfig is still going on, the duration of reconfigs is
-        # longer on larger installations and may take a while.
+        # notify every 10 seconds that the reconfig is still going on, although
+        # reconfigs should not take that long!
         self.reconfig_notifier = task.LoopingCall(
-            lambda: log.msg("reconfig is ongoing for "
-                            f"{self.reactor.seconds() - self.reconfig_active:.3f} s"))
+            lambda: log.msg("reconfig is ongoing for {} s".format(self.reactor.seconds() -
+                                                                  self.reconfig_active)))
         self.reconfig_notifier.start(10, now=False)
 
         timer = metrics.Timer("BuildMaster.reconfig")
@@ -405,7 +386,6 @@
     @defer.inlineCallbacks
     def doReconfig(self):
         log.msg("beginning configuration update")
-        time_started = self.reactor.seconds()
         changes_made = False
         failed = False
         try:
@@ -434,18 +414,17 @@
 
         if failed:
             if changes_made:
-                msg = "WARNING: configuration update partially applied; master may malfunction"
+                log.msg("WARNING: reconfig partially applied; master "
+                        "may malfunction")
             else:
-                msg = "configuration update aborted without making any changes"
+                log.msg("reconfig aborted without making any changes")
         else:
-            msg = "configuration update complete"
-
-        log.msg(f"{msg} (took {(self.reactor.seconds() - time_started):.3f} seconds)")
+            log.msg("configuration update complete")
 
     def reconfigServiceWithBuildbotConfig(self, new_config):
         if self.configured_db_url is None:
             self.configured_db_url = new_config.db['db_url']
-        elif self.configured_db_url != new_config.db['db_url']:
+        elif (self.configured_db_url != new_config.db['db_url']):
             config.error(
                 "Cannot change c['db']['db_url'] after the master has started",
             )
@@ -460,6 +439,12 @@
     # informational methods
     def allSchedulers(self):
         return list(self.scheduler_manager)
+
+    def getStatus(self):
+        """
+        @rtype: L{buildbot.status.builder.Status}
+        """
+        return self.status
 
     # state maintenance (private)
     def getObjectId(self):
