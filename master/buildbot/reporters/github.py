--- conflicted
+++ resolved
@@ -128,18 +128,9 @@
 
         for sourcestamp in sourcestamps:
             project = sourcestamp['project']
-
-<<<<<<< HEAD
-        branch = props['branch']
-        m = re.search(r"refs/pull/([0-9]*)/(head|merge)", branch)
-        if m:
-            issue = m.group(1)
-        else:
-=======
->>>>>>> bccd9811
             issue = None
             if 'branch' in props:
-                m = re.search(r"refs/pull/([0-9]*)/merge", props['branch'])
+                m = re.search(r"refs/pull/([0-9]*)/(head|merge)", props['branch'])
                 if m:
                     issue = m.group(1)
 
