# This file is part of Buildbot.  Buildbot is free software: you can
# redistribute it and/or modify it under the terms of the GNU General Public
# License as published by the Free Software Foundation, version 2.
#
# This program is distributed in the hope that it will be useful, but WITHOUT
# ANY WARRANTY; without even the implied warranty of MERCHANTABILITY or FITNESS
# FOR A PARTICULAR PURPOSE.  See the GNU General Public License for more
# details.
#
# You should have received a copy of the GNU General Public License along with
# this program; if not, write to the Free Software Foundation, Inc., 51
# Franklin Street, Fifth Floor, Boston, MA 02110-1301 USA.
#
# Copyright Buildbot Team Members

from buildbot.status.master_compat import Status
from buildbot.warnings import warn_deprecated

# This file is here to allow few remaining users of status within Buildbot to use it
# without triggering deprecation warnings

_hush_pyflakes = [
    Status
]

<<<<<<< HEAD
warn_deprecated(
    '0.9.0',
    'buildbot.status.master has been deprecated, consume the buildbot.data APIs'
)
=======

class Status(config.ReconfigurableServiceMixin, service.MultiService):
    implements(interfaces.IStatus)

    def __init__(self, master):
        service.MultiService.__init__(self)
        self.master = master
        self.botmaster = master.botmaster
        self.basedir = master.basedir
        self.watchers = []
        # No default limit to the log size
        self.logMaxSize = None

        self._builder_observers = bbcollections.KeyedSets()
        self._buildreq_observers = bbcollections.KeyedSets()
        self._buildset_finished_waiters = bbcollections.KeyedSets()
        self._buildset_completion_sub = None
        self._buildset_sub = None
        self._build_request_sub = None
        self._change_sub = None

    # service management

    def startService(self):
        # subscribe to the things we need to know about
        self._buildset_completion_sub = \
            self.master.subscribeToBuildsetCompletions(
                self._buildsetCompletionCallback)
        self._buildset_sub = \
            self.master.subscribeToBuildsets(
                self._buildsetCallback)
        self._build_request_sub = \
            self.master.subscribeToBuildRequests(
                self._buildRequestCallback)
        self._change_sub = \
            self.master.subscribeToChanges(
                self.changeAdded)

        return service.MultiService.startService(self)

    @defer.inlineCallbacks
    def reconfigService(self, new_config):
        # remove the old listeners, then add the new
        for sr in list(self):
            yield defer.maybeDeferred(lambda:
                                      sr.disownServiceParent())

            # WebStatus instances tend to "hang around" longer than we'd like -
            # if there's an ongoing HTTP request, or even a connection held
            # open by keepalive, then users may still be talking to an old
            # WebStatus.  So WebStatus objects get to keep their `master`
            # attribute, but all other status objects lose theirs.  And we want
            # to test this without importing WebStatus, so we use name
            if not sr.__class__.__name__.endswith('WebStatus'):
                sr.master = None

        for sr in new_config.status:
            sr.master = self.master
            sr.setServiceParent(self)

        # reconfig any newly-added change sources, as well as existing
        yield config.ReconfigurableServiceMixin.reconfigService(self,
                                                                new_config)

    def stopService(self):
        if self._buildset_completion_sub:
            self._buildset_completion_sub.unsubscribe()
            self._buildset_completion_sub = None
        if self._buildset_sub:
            self._buildset_sub.unsubscribe()
            self._buildset_sub = None
        if self._build_request_sub:
            self._build_request_sub.unsubscribe()
            self._build_request_sub = None
        if self._change_sub:
            self._change_sub.unsubscribe()
            self._change_sub = None

        return service.MultiService.stopService(self)

    # clean shutdown

    @property
    def shuttingDown(self):
        return self.botmaster.shuttingDown

    def cleanShutdown(self):
        return self.botmaster.cleanShutdown()

    def cancelCleanShutdown(self):
        return self.botmaster.cancelCleanShutdown()

    # methods called by our clients

    def getTitle(self):
        return self.master.config.title

    def getTitleURL(self):
        return self.master.config.titleURL

    def getBuildbotURL(self):
        return self.master.config.buildbotURL

    def getStatus(self):
        # some listeners expect their .parent to be a BuildMaster object, and
        # use this method to get the Status object.  This is documented, so for
        # now keep it working.
        return self

    def getMetrics(self):
        return self.master.metrics

    def getURLForBuild(self, builder_name, build_number):
        prefix = self.getBuildbotURL()
        return prefix + "builders/%s/builds/%d" % (
            urllib.quote(builder_name, safe=''),
            build_number)

    def getURLForThing(self, thing):
        prefix = self.getBuildbotURL()
        if not prefix:
            return None
        if interfaces.IStatus.providedBy(thing):
            return prefix
        if interfaces.ISchedulerStatus.providedBy(thing):
            pass
        if interfaces.IBuilderStatus.providedBy(thing):
            bldr = thing
            return prefix + "builders/%s" % (
                urllib.quote(bldr.getName(), safe=''),
            )
        if interfaces.IBuildStatus.providedBy(thing):
            build = thing
            bldr = build.getBuilder()
            return self.getURLForBuild(bldr.getName(), build.getNumber())

        if interfaces.IBuildStepStatus.providedBy(thing):
            step = thing
            build = step.getBuild()
            bldr = build.getBuilder()
            return prefix + "builders/%s/builds/%d/steps/%s" % (
                urllib.quote(bldr.getName(), safe=''),
                build.getNumber(),
                urllib.quote(step.getName(), safe=''))
        # IBuildSetStatus
        # IBuildRequestStatus
        # ISlaveStatus
        if interfaces.ISlaveStatus.providedBy(thing):
            slave = thing
            return prefix + "buildslaves/%s" % (
                urllib.quote(slave.getName(), safe=''),
            )

        # IStatusEvent
        if interfaces.IStatusEvent.providedBy(thing):
            # TODO: this is goofy, create IChange or something
            if isinstance(thing, changes.Change):
                change = thing
                return "%schanges/%d" % (prefix, change.number)

        if interfaces.IStatusLog.providedBy(thing):
            loog = thing
            step = loog.getStep()
            build = step.getBuild()
            bldr = build.getBuilder()

            logs = step.getLogs()
            for i in range(len(logs)):
                if loog is logs[i]:
                    break
            else:
                return None
            return prefix + "builders/%s/builds/%d/steps/%s/logs/%s" % (
                urllib.quote(bldr.getName(), safe=''),
                build.getNumber(),
                urllib.quote(step.getName(), safe=''),
                urllib.quote(loog.getName(), safe=''))

    def getChangeSources(self):
        return list(self.master.change_svc)

    def getChange(self, number):
        """Get a Change object; returns a deferred"""
        d = self.master.db.changes.getChange(number)

        def chdict2change(chdict):
            if not chdict:
                return None
            return changes.Change.fromChdict(self.master, chdict)
        d.addCallback(chdict2change)
        return d

    def getSchedulers(self):
        return self.master.allSchedulers()

    def getBuilderNames(self, tags=None, categories=None):
        if categories is not None:
            # Categories is deprecated; pretend they said "tags".
            tags = categories

        if tags is None:
            return util.naturalSort(self.botmaster.builderNames)  # don't let them break it

        l = []
        # respect addition order
        for name in self.botmaster.builderNames:
            bldr = self.getBuilder(name)
            if bldr.matchesAnyTag(tags):
                l.append(name)
        return util.naturalSort(l)

    def getBuilder(self, name):
        """
        @rtype: L{BuilderStatus}
        """
        return self.botmaster.builders[name].builder_status

    def getSlaveNames(self):
        return self.botmaster.slaves.keys()

    def getSlave(self, slavename):
        return self.botmaster.slaves[slavename].slave_status

    def getBuildSets(self):
        d = self.master.db.buildsets.getBuildsets(complete=False)

        def make_status_objects(bsdicts):
            return [buildset.BuildSetStatus(bsdict, self)
                    for bsdict in bsdicts]
        d.addCallback(make_status_objects)
        return d

    def generateFinishedBuilds(self, builders=[], branches=[],
                               num_builds=None, finished_before=None,
                               max_search=200):

        def want_builder(bn):
            if builders:
                return bn in builders
            return True
        builder_names = [bn
                         for bn in self.getBuilderNames()
                         if want_builder(bn)]

        # 'sources' is a list of generators, one for each Builder we're
        # using. When the generator is exhausted, it is replaced in this list
        # with None.
        sources = []
        for bn in builder_names:
            bldr = self.getBuilder(bn)
            g = bldr.generateFinishedBuilds(branches,
                                            finished_before=finished_before,
                                            max_search=max_search)
            sources.append(g)

        # next_build the next build from each source
        next_build = [None] * len(sources)

        def refill():
            for i, g in enumerate(sources):
                if next_build[i]:
                    # already filled
                    continue
                if not g:
                    # already exhausted
                    continue
                try:
                    next_build[i] = g.next()
                except StopIteration:
                    next_build[i] = None
                    sources[i] = None

        got = 0
        while True:
            refill()
            # find the latest build among all the candidates
            candidates = [(i, b, b.getTimes()[1])
                          for i, b in enumerate(next_build)
                          if b is not None]
            candidates.sort(lambda x, y: cmp(x[2], y[2]))
            if not candidates:
                return

            # and remove it from the list
            i, build, finshed_time = candidates[-1]
            next_build[i] = None
            got += 1
            yield build
            if num_builds is not None:
                if got >= num_builds:
                    return

    def subscribe(self, target):
        self.watchers.append(target)
        for name in self.botmaster.builderNames:
            self.announceNewBuilder(target, name, self.getBuilder(name))

    def unsubscribe(self, target):
        self.watchers.remove(target)

    # methods called by upstream objects
    def announceNewBuilder(self, target, name, builder_status):
        t = target.builderAdded(name, builder_status)
        if t:
            builder_status.subscribe(t)

    def builderAdded(self, name, basedir, tags=None, description=None):
        """
        @rtype: L{BuilderStatus}
        """
        filename = os.path.join(self.basedir, basedir, "builder")
        log.msg("trying to load status pickle from %s" % filename)
        builder_status = None
        try:
            with open(filename, "rb") as f:
                builder_status = load(f)
            builder_status.master = self.master

            # (bug #1068) if we need to upgrade, we probably need to rewrite
            # this pickle, too.  We determine this by looking at the list of
            # Versioned objects that have been unpickled, and (after doUpgrade)
            # checking to see if any of them set wasUpgraded.  The Versioneds'
            # upgradeToVersionNN methods all set this.
            versioneds = styles.versionedsToUpgrade
            styles.doUpgrade()
            if True in [hasattr(o, 'wasUpgraded') for o in versioneds.values()]:
                log.msg("re-writing upgraded builder pickle")
                builder_status.saveYourself()

        except IOError:
            log.msg("no saved status pickle, creating a new one")
        except:
            log.msg("error while loading status pickle, creating a new one")
            log.msg("error follows:")
            log.err()
        if not builder_status:
            builder_status = builder.BuilderStatus(name, tags, self.master,
                                                   description)
            builder_status.addPointEvent(["builder", "created"])
        log.msg("added builder %s with tags %r" % (name, tags))
        # an unpickled object might not have tags set from before,
        # so set it here to make sure
        builder_status.setTags(tags)
        builder_status.description = description
        builder_status.master = self.master
        builder_status.basedir = os.path.join(self.basedir, basedir)
        builder_status.name = name  # it might have been updated
        builder_status.status = self

        if not os.path.isdir(builder_status.basedir):
            os.makedirs(builder_status.basedir)
        builder_status.determineNextBuildNumber()

        builder_status.setBigState("offline")

        for t in self.watchers:
            self.announceNewBuilder(t, name, builder_status)

        return builder_status

    def builderRemoved(self, name):
        for t in self.watchers:
            if hasattr(t, 'builderRemoved'):
                t.builderRemoved(name)

    def slaveConnected(self, name):
        for t in self.watchers:
            if hasattr(t, 'slaveConnected'):
                t.slaveConnected(name)

    def slaveDisconnected(self, name):
        for t in self.watchers:
            if hasattr(t, 'slaveDisconnected'):
                t.slaveDisconnected(name)

    def slavePaused(self, name):
        for t in self.watchers:
            if hasattr(t, 'slavePaused'):
                t.slavePaused(name)

    def slaveUnpaused(self, name):
        for t in self.watchers:
            if hasattr(t, 'slaveUnpaused'):
                t.slaveUnpaused(name)

    def changeAdded(self, change):
        for t in self.watchers:
            if hasattr(t, 'changeAdded'):
                t.changeAdded(change)

    def asDict(self):
        result = {}
        # Constant
        result['title'] = self.getTitle()
        result['titleURL'] = self.getTitleURL()
        result['buildbotURL'] = self.getBuildbotURL()
        # TODO: self.getSchedulers()
        # self.getChangeSources()
        return result

    def build_started(self, brid, buildername, build_status):
        if brid in self._buildreq_observers:
            for o in self._buildreq_observers[brid]:
                eventually(o, build_status)

    def _buildrequest_subscribe(self, brid, observer):
        self._buildreq_observers.add(brid, observer)

    def _buildrequest_unsubscribe(self, brid, observer):
        self._buildreq_observers.discard(brid, observer)

    def _buildset_waitUntilFinished(self, bsid):
        d = defer.Deferred()
        self._buildset_finished_waiters.add(bsid, d)
        self._maybeBuildsetFinished(bsid)
        return d

    def _maybeBuildsetFinished(self, bsid):
        # check bsid to see if it's successful or finished, and notify anyone
        # who cares
        if bsid not in self._buildset_finished_waiters:
            return
        d = self.master.db.buildsets.getBuildset(bsid)

        def do_notifies(bsdict):
            bss = buildset.BuildSetStatus(bsdict, self)
            if bss.isFinished():
                for d in self._buildset_finished_waiters.pop(bsid):
                    eventually(d.callback, bss)
        d.addCallback(do_notifies)
        d.addErrback(log.err, 'while notifying for buildset finishes')

    def _builder_subscribe(self, buildername, watcher):
        # should get requestSubmitted and requestCancelled
        self._builder_observers.add(buildername, watcher)

    def _builder_unsubscribe(self, buildername, watcher):
        self._builder_observers.discard(buildername, watcher)

    def _buildsetCallback(self, **kwargs):
        bsid = kwargs['bsid']
        d = self.master.db.buildsets.getBuildset(bsid)

        def do_notifies(bsdict):
            bss = buildset.BuildSetStatus(bsdict, self)
            for t in self.watchers:
                if hasattr(t, 'buildsetSubmitted'):
                    t.buildsetSubmitted(bss)
        d.addCallback(do_notifies)
        d.addErrback(log.err, 'while notifying buildsetSubmitted')

    def _buildsetCompletionCallback(self, bsid, result):
        self._maybeBuildsetFinished(bsid)

    def _buildRequestCallback(self, notif):
        buildername = notif['buildername']
        if buildername in self._builder_observers:
            brs = buildrequest.BuildRequestStatus(buildername,
                                                  notif['brid'], self)
            for observer in self._builder_observers[buildername]:
                if hasattr(observer, 'requestSubmitted'):
                    eventually(observer.requestSubmitted, brs)
>>>>>>> c385ad43
<|MERGE_RESOLUTION|>--- conflicted
+++ resolved
@@ -13,22 +13,27 @@
 #
 # Copyright Buildbot Team Members
 
-from buildbot.status.master_compat import Status
-from buildbot.warnings import warn_deprecated
-
-# This file is here to allow few remaining users of status within Buildbot to use it
-# without triggering deprecation warnings
-
-_hush_pyflakes = [
-    Status
-]
-
-<<<<<<< HEAD
-warn_deprecated(
-    '0.9.0',
-    'buildbot.status.master has been deprecated, consume the buildbot.data APIs'
-)
-=======
+from __future__ import with_statement
+
+import os
+import urllib
+
+from buildbot import config
+from buildbot import interfaces
+from buildbot import util
+from buildbot.changes import changes
+from buildbot.status import builder
+from buildbot.status import buildrequest
+from buildbot.status import buildset
+from buildbot.util import bbcollections
+from buildbot.util.eventual import eventually
+from cPickle import load
+from twisted.application import service
+from twisted.internet import defer
+from twisted.persisted import styles
+from twisted.python import log
+from zope.interface import implements
+
 
 class Status(config.ReconfigurableServiceMixin, service.MultiService):
     implements(interfaces.IStatus)
@@ -490,5 +495,4 @@
                                                   notif['brid'], self)
             for observer in self._builder_observers[buildername]:
                 if hasattr(observer, 'requestSubmitted'):
-                    eventually(observer.requestSubmitted, brs)
->>>>>>> c385ad43
+                    eventually(observer.requestSubmitted, brs)