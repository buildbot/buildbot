{%- block doctype -%}
<!DOCTYPE html>
{% endblock %}
<html>
  <head>
    {% block head %}
    <meta charset="utf-8">
    <meta name="viewport" content="width=device-width, initial-scale=1">
    {% if metatags %}
      {{ metatags }}
    {% endif %}
    {% if refresh %}
      <meta http-equiv="refresh" content="{{ refresh|e }}"/>
    {% endif %}
    <title>{{ pageTitle|e }}</title>

    <link rel="stylesheet" href="/prod/css/default.css?cachebust={{version}}" type="text/css" />
    <link href='http://fonts.googleapis.com/css?family=Pacifico|Leckerli+One' rel='stylesheet' type='text/css'>
    <link rel="alternate" type="application/rss+xml" title="RSS" href="{{ path_to_root }}rss">
    <link rel="shortcut icon" href="{{ path_to_root }}favicon.ico">
    
    {% endblock %} 

    <script type="text/javascript">
      var require = {
          baseUrl: "/script/",
          urlArgs : "cachebust={{version}}",
          deps : ['main']
      };

    </script>

    <script src="/script/require.js"></script>

  </head>
  <body class="interface katana-main" data-realTimeServer="ws://localhost:9000">
   
    {% block header -%}
 
    <header class="header">
          
        <nav class="top-menu-container">
          <div class="container-inner">
            
          <h1 class="logo">
            <a href="/">
              <span>K</span>atana
            </a>
          </h1>    
          <ul class="smartphone-nav">
            <li>
            </li>
            <li>
            </li>
            <li>
            </li>
          </ul>
<<<<<<< HEAD

=======
>>>>>>> 0b7dfb4a
          <div class="auth-user">
              Logged in as 
              <span id="authUserName"></span>
              <a id="authUserBtn" href="/login">
                Log out
              </a>
            </div>
<<<<<<< HEAD

=======
>>>>>>> 0b7dfb4a
        <ul class="top-menu">
          
          <li>
            <a id="home" href="{{ path_to_root or '.' }}">Home</a>
          </li>
          <!--
          <li>
            <a href="{{ path_to_root }}waterfall">Waterfall</a>
          </li>
          <li>
            <a href="{{ path_to_root }}grid">Grid</a>
          </li>
          <li>
            <a href="{{ path_to_root }}tgrid">T-Grid</a>
          </li>
          <li>
            <a href="{{ path_to_root }}console">Console</a>
          </li>
          -->
          <li class="project-dropdown">
            <a id="projects" href="{{ path_to_root }}projects">Projects</a>
            
            <span id="projectDropdown" class="arrow-down-btn"></span>
            
          </li>
          
          <li>
            <a id="buildqueue" href="{{ path_to_root }}buildqueue">Build queue</a>
          </li>
          <!--
          <li>
            <a href="{{ path_to_root }}one_line_per_build">Recent Builds</a>
          </li>
          -->
          <li>
            <a id="buildslaves" href="{{ path_to_root }}buildslaves">Build slaves</a>
          </li>
          <li>
            <a id="json" href="{{ path_to_root }}json/help">JSON API</a>
          </li>
          <!--
          <li>
            <a href="{{ path_to_root }}changes">Changesources</a>
          <li>
          -->
          {#
            {% if authz.advertiseAction('showUsersPage', request) %}
           {% endif %}
         #}
          
         <!--
         <li>
            <a href="{{ path_to_root }}json/help">JSON API</a>
          </li>
          <li>
            <a href="{{ path_to_root }}users">Users</a>
          </li>
          
          
          <li>
            <a href="{{ path_to_root }}about">About</a>
          </li>
          -->
        </ul>
      </div>
         </nav>
      
       </header>
<div class="clear"></div>
    {% endblock %}

    {%- block barecontent -%}
    <!--
      <hr/>
    -->
    {% if alert_msg != "" %}
    <div class="alert">    
    {{ alert_msg }}
    </div>
    {% endif %}
    
    {% block submenu -%}
    {%- endblock -%}

    <div class="content container-inner">
      {%- block content -%}     
      {%- endblock -%}
    </div>
    {%- endblock -%}

    {%- block footer -%} 
    <footer class="footer" style="clear:both">
      <div class="container-inner">
        <h3 class="buildbot-version">
          <a href="http://buildbot.net/">BuildBot</a> 
          <span>
            ({{version}})
          </span>
          {% if title -%}
        
          - working for the &nbsp;
          {%- if title_url -%}
            <a href="{{ title_url }}">{{ title }}</a>

          {%- else -%}
            {{ title }}
          {%- endif -%}
          &nbsp;project.
        
        {%- endif -%}
        </h3>
        
      
        <h3 class="page-build-txt">
          Page built: <b>{{ time }}</b> ({{ tz }})
        </h3>
      </div>
    </footer>
    {% endblock -%}
  </body>
</html><|MERGE_RESOLUTION|>--- conflicted
+++ resolved
@@ -14,7 +14,7 @@
     {% endif %}
     <title>{{ pageTitle|e }}</title>
 
-    <link rel="stylesheet" href="/prod/css/default.css?cachebust={{version}}" type="text/css" />
+    <link rel="stylesheet" href="/css/default.css?cachebust={{version}}" type="text/css" />
     <link href='http://fonts.googleapis.com/css?family=Pacifico|Leckerli+One' rel='stylesheet' type='text/css'>
     <link rel="alternate" type="application/rss+xml" title="RSS" href="{{ path_to_root }}rss">
     <link rel="shortcut icon" href="{{ path_to_root }}favicon.ico">
@@ -55,10 +55,7 @@
             <li>
             </li>
           </ul>
-<<<<<<< HEAD
 
-=======
->>>>>>> 0b7dfb4a
           <div class="auth-user">
               Logged in as 
               <span id="authUserName"></span>
@@ -66,10 +63,7 @@
                 Log out
               </a>
             </div>
-<<<<<<< HEAD
 
-=======
->>>>>>> 0b7dfb4a
         <ul class="top-menu">
           
           <li>
