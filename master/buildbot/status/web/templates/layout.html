--- conflicted
+++ resolved
@@ -22,17 +22,13 @@
           urlArgs : "cachebust={{version}}",
           deps : ['main']
       };
-<<<<<<< HEAD
     </script>
+        
     {% if instant_json %}
     <script id="instant-json" type="application/javascript">
     var instantJSON = {{ instant_json }};
     </script>
     {% endif %}
-    <script src="/prod/script/require.js?cachebust={{version}}"></script>
-=======
-    </script>      
-    <script src="/prod/script/require.js?cachebust={{version}}"></script>
 
     {% if analytics_code %}
     <script>
@@ -46,7 +42,7 @@
 
     </script>
     {% endif %}
->>>>>>> bed4a783
+    <script src="/prod/script/require.js?cachebust={{version}}"></script>
 
     <link rel="stylesheet" href="/prod/css/default.css?cachebust={{version}}" type="text/css" />
     <link rel="alternate" type="application/rss+xml" title="RSS" href="{{ path_to_root }}rss">
