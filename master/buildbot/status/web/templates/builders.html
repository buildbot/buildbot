--- conflicted
+++ resolved
@@ -13,15 +13,10 @@
   {% endblock %}
 
   {% block content %}
-<<<<<<< HEAD
 <div id="brancOverViewCont" class="branch-overview">
     
 </div>
 <table data-default-sort-col="0" id="tablesorterRt" class="table-1 first-child tablesorter builders-table input-js">
-=======
-
-<table data-default-sort-col="0" class="table-1 first-child tablesorter tablesorter-js input-js">
->>>>>>> 6786e292
   <thead>
     <tr>
       <th class="txt-align-left th1">Builder</th>
@@ -31,13 +26,8 @@
         Status
       </th>
 
-<<<<<<< HEAD
       <th class="no-tablesorter-js th5">
         Run build
-=======
-      <th class="no-tablesorter-js tw1">
-          Run build          
->>>>>>> 6786e292
       </th>
     </tr>
   </thead>
