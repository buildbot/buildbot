--- conflicted
+++ resolved
@@ -33,10 +33,6 @@
     </tr>
     </thead>
     <tbody>
-<<<<<<< HEAD
-        
-=======
->>>>>>> 7961a4d5
     </tbody>
 </table>
  </form>
