define(['jquery','helpers','popup','text!templates/builders.html','mustache'], function ($,helpers,popup,builders,Mustache) {
	 "use strict";
    var realtimePages;
    
    realtimePages = {
        initRealtime: function (realTimeFunc) {
            //Attempt to load our table immediately
            var json = getInstantJSON();
            if (json !== undefined)
            {
                console.log("Loaded from instant JSON");
                loadTable(json);
            }

        	// Creating a new websocket
	        window.sock = null; // Global
         	var wsURI = $('body').attr('data-realTimeServer');
            var sock;
         	console.log(wsURI);

	         if ("WebSocket" in window) {
	         	sock = new WebSocket(wsURI);
	         } else if ("MozWebSocket" in window) {
	         	sock = new MozWebSocket(wsURI);
	         } else {
	             log("Browser does not support WebSocket!");
	             window.location = "http://autobahn.ws/unsupportedbrowser";
	         }

	         // if the socket connection is success
	         if (sock) {
	             sock.onopen = function () {
                     $('#bowlG').remove();
                     // get the json url to parse
                     broadcast(helpers.getJsonUrl());
                 };

	             // when the connection closes
	             sock.onclose = function(e) {
	                 sock = null;
	             };

	             // when the client recieves a message
	             sock.onmessage = function(e) {
                     loadTable(e.data);
	             }
	         }

	        // send a message to the server
	         function broadcast(msg) {
	             if (sock) {
	             	sock.send(msg);
	             }
	         }

            function getInstantJSON () {
                var script = $('#instant-json');
                if (script.length) {
                    script.remove();
                    return instantJSON;
                }
                return undefined;
            }

            function loadTable(data) {
                if (typeof data === "string") {
                    data = JSON.parse(data);
                }
                realTimeFunc(data);
                console.log("Reloading data...")
            }
        },
        rtBuildDetail: function (data) {
            var stepList = $('#stepList > li');
        	var currentstepJS = $('.current-step-js');
            try {
                 $.each(data, function (key, value) {
                  	
                  	// update timing table
                  	var startTime = value.times[0];
                  	var endTime = value.times[1];
 					
                  	var resultTxt = value.text;	
            		    	
                  			// timetable
                  			helpers.startCounter($('#elapsedTimeJs'), startTime)
		                    

							if (endTime) { 
								// If the build is finished
								  
								// get the rest of the content
								if(!window.location.hash) {
							        window.location = window.location + '#finished';
							        window.location.reload();
									
								}
								sock.close();

							} 

							// build steps
		                    var i = 0;
		                    
		                  	$.each(value.steps, function (key, value) {
		                  		
		                  		 var isStarted = value.isStarted;
		                  		 var isFinished = value.isFinished === true;
		                  		 var isRunning = isStarted && !isFinished;
		                  		 var startTime = value.times[0];
		                  		 var endTime = value.times[1];
		                  		 var resultsClass = helpers.getResult(value.results[0]);
		                  		 var isHidden = value.hidden === true;

		                  		 if (isHidden != true) {
		                  		 	
		                  			i = ++i;
		                  			 
			                  		// update step list if it's not finished

		                  				if (isRunning) {
		                  					
		                  					// loop through the logs
		                  					
		                  					var hasLogs = value.logs.length > 0; 
		                  					var hasUrls = value.urls.length > 0; 
		                  					
		                  					if (hasLogs) {
		                  						
		                  						var logList = '';  
		                  						stepList.children('.logs-txt').eq(i-1).text('Logs');
					                  			$.each(value.logs, function (key, value) {
					                  				var logText = value[0];
					                  				var logUrl = value[1];
					                  				logList += '<li class="s-logs-js"><a href='+ logUrl +'>'+ logText +'</a></li>';	
					                  			});
					                  			stepList.children('.log-list-js').eq(i-1).html(logList);
				                  			}
											// loop through urls
											if (hasUrls) {
					                  			var urlList = '';  
												$.each(value.urls, function (key, value) {
													 urlList += '<li class="urls-mod log-list-'+ helpers.getResult(value.results) +'"><a href="'+ value.url +'">'+ key +'</a></li>'; 
												});				                  			
					                  			stepList.children('.log-list-js').eq(i-1).append(urlList);
				                  			}

				                  			//Running text
			                  				
			                  				stepList.children('.update-time-js').eq(i-1).html('Running');
			                  				

			                  				// update build text
		          							stepList.children('.s-text-js').eq(i-1).html(value.text.join(' '));
		          							// update result class
			          						stepList.children('.s-result-js').eq(i-1).removeClass().addClass('running result s-result-js');	
			          						stepList.eq(i-1).removeClass().addClass('status-running');
			          						
			          						currentstepJS.text(value.name);
			          						
			          						
			              				} else if (isFinished) {
			              					
			              					// Apply the updates from the finished state before applying finished class
			              					
			              					stepList.children('.update-time-js').eq(i-1).html(helpers.getTime(startTime, endTime));
			              					stepList.children('.s-result-js').eq(i-1).removeClass().addClass(resultsClass + ' result s-result-js');					              							              					
			              					stepList.eq(i-1).removeClass().addClass('finished status-'+resultsClass);
			              					
			              				}
		              			}
		              			
		                  	});

	                });
				
          		}
	            catch(err) {
	            	//console.log(err);
	            }
		           
        },
        buildersPage: function(data) {
		  	    	
  			var tbsorter = $('#tablesorterRt').dataTable();        		
    		tbsorter.fnClearTable();        

        	try {
          		tbsorter.fnAddData(data.builders);
	        }
	           catch(err) {
	        	//console.log(err);
	        }
        }, rtBuildSlaves: function(data){
        		var tbsorter = $('#tablesorterRt').dataTable();        		
        		tbsorter.fnClearTable();        	
<<<<<<< HEAD
        	try {            		        
          		var obj = JSON.parse(m);  	          		          		          		
          		$.each(obj, function (key, value) { 
          			var arObjData = [value];		          			
					tbsorter.fnAddData(arObjData);	
=======
        	try {
          		$.each(data, function (key, value) {
          			var arObjData = [value];
					tbsorter.fnAddData(arObjData);
>>>>>>> 7961a4d5
          		});
            }
            catch(err) {
            }
        }, rtBuildqueue: function(data){
        		var tbsorter = $('#tablesorterRt').dataTable();        		
        		tbsorter.fnClearTable();
        	try {
				tbsorter.fnAddData(data);
				

            }
            catch(err) {
            }
        }
    };

    return realtimePages
});<|MERGE_RESOLUTION|>--- conflicted
+++ resolved
@@ -194,18 +194,10 @@
         }, rtBuildSlaves: function(data){
         		var tbsorter = $('#tablesorterRt').dataTable();        		
         		tbsorter.fnClearTable();        	
-<<<<<<< HEAD
-        	try {            		        
-          		var obj = JSON.parse(m);  	          		          		          		
-          		$.each(obj, function (key, value) { 
-          			var arObjData = [value];		          			
-					tbsorter.fnAddData(arObjData);	
-=======
         	try {
           		$.each(data, function (key, value) {
           			var arObjData = [value];
 					tbsorter.fnAddData(arObjData);
->>>>>>> 7961a4d5
           		});
             }
             catch(err) {
