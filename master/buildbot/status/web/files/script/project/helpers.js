/*global define*/
define(['screensize','text!templates/popups.mustache', 'mustache', "extend-moment", "timeElements"], function (screenSize,popups,Mustache, extendMoment, timeElements) {

    "use strict";
    var helpers;

    var css_classes = {
        SUCCESS: "success",
        WARNINGS: "warnings",
        FAILURE: "failure",
        SKIPPED: "skipped",
        EXCEPTION: "exception",
        RETRY: "retry",
        CANCELED: "exception",
        NOT_REBUILT: "not_rebuilt",
        RUNNING: "running",
        NOT_STARTED: "not_started",
        None: ""
    };

    String.prototype.format = function () {
        var args = arguments;
        return this.replace(/{(\d+)}/g, function (match, number) {
            return typeof args[number] != 'undefined' ? args[number] : match;
        });
    };

    Number.prototype.clamp = function(min, max) {
      return Math.min(Math.max(this, min), max);
    };
    
    helpers = {
        init: function () {

        	/*
				// only for testing		
				$('<div/>').addClass('windowsize').css({'position': 'absolute', 'fontSize': '20px'}).prependTo('body');

				var ws = $(window).width() + ' ' +  $(window).height();

				$('.windowsize').html(ws);
				    	
			    $(window).resize(function(event) {
			    	ws = $(window).width() + ' ' +  $(window).height();
			    	$('.windowsize').html(ws);
			    });
			*/
			// Set the currentmenu item
			helpers.setCurrentItem();

			// Authorize on every page
			helpers.authorizeUser();

			if ($('#buildslave_page').length) {
				// display the number of current jobs
				helpers.displaySum($('#currentJobs'),$('#runningBuilds_onBuildslave').find('li'));
			}			

			if ($('#builddetail_page').length > 0) {
				helpers.summaryArtifactTests();
			}

			if ($('#tb-root').length != 0) {
                //Disabled until we decided that we need an updating front page
				//helpers.updateBuilders();
			}			

			// keyboard shortcuts
			/*
			$('body').keyup(function(event) {               
			
               	// p
                if (event.which === 80) {
                    location.href = '/projects'
                }
                // q
                if (event.which === 81) {
                    location.href = '/buildqueue'
                }
                // s
                if (event.which === 83) {
                    location.href = '/buildslaves'
                }
                // h
                if (event.which === 72) {
                    location.href = '/'
                }
                
            });
			*/

       		// submenu overflow on small screens

	        helpers.menuItemWidth(screenSize.isMediumScreen());
			$(window).resize(function() {
				helpers.menuItemWidth(screenSize.isMediumScreen());			  
			});
						
			// chrome font problem fix
			$(function userAgent() {
				var is_chrome = /chrome/.test( navigator.userAgent.toLowerCase());
				var isFirefox = /firefox/.test( navigator.userAgent.toLowerCase());
				var isWindows = navigator.platform.toUpperCase().indexOf('WIN')!==-1;
				if (is_chrome) {
					$('body').addClass('chrome');
				}
				if (isWindows) {
					$('body').addClass('win');
				}

				if (isFirefox) {
					$('body').addClass('firefox');
				}
								
			});		

			// tooltip used on the builddetailpage
			helpers.toolTip('.ellipsis-js');

			// parse reason string on the buildqueue page
			helpers.parseReasonString();


			// trigger individual builds on the builders page
			helpers.runIndividualBuild();
		
			$('#authUserBtn').click(function(){
				helpers.eraseCookie('fullName1','','eraseCookie');				
			});
			helpers.tooltip($('.tooltip'));

		}, randomImage: function (el) {
			var images = ['48273828.jpg'];						
			el.attr('src', 'images/' + images[Math.floor(Math.random() * images.length)]);

		}, tooltip: function (el) {
			
			el.hover(function(e) {
				var thisEl = $(this);
				
				var toolTipCont = $('<div class="tooltip-cont" />');
				this.t = this.title;
				this.title = "";
				var cursorPosTop = e.pageY + 20;
				var cursorPosLeft = e.pageX + 5;
				$(e.target).click(function(){
					toolTipCont.remove();					
				});	

				if (screenSize.isMediumScreen() && thisEl.hasClass('responsive-tooltip')) {
					toolTipCont.html(this.t)
					.appendTo('body')
					.css({'top':cursorPosTop,'right':28 })				
					.fadeIn('fast');
				} else {
					toolTipCont.html(this.t)
					.appendTo('body')
					.css({'top':cursorPosTop,'left':cursorPosLeft})				
					.fadeIn('fast');
				}

			}, function() {
				this.title = this.t;
				var toolTipCont = $('.tooltip-cont');	
				toolTipCont.fadeOut('fast', function(){					
					$(this).remove();
				});
			});

			
		},
        authorizeUser: function() {
            // Force a user to login
            var url = window.location;
            if (helpers.getCookie("BuildBotSession") === '') {
                // Redirect to loginpage if missing namecookie
                window.location = "/login";
            }
        }, setCurrentItem: function () {
			
				var path = window.location.pathname.split("\/");
				
				 $('.top-menu a').each(function(index) {
				 	var thishref = this.href.split("\/");
				 	
				    if(this.id == path[1].trim().toLowerCase() || (this.id == 'home' && path[1].trim().toLowerCase().length === 0))
				        $(this).parent().addClass("selected");
				});
		
		}, jCenter: function(el) {

				var h = $(window).height();
			    var w = $(window).width();
			    var tu = el.outerHeight(); 
			    var tw = el.outerWidth(); 			   			    

			    // adjust height to browser height , "height":h - 75 , "height":'auto'
			    
			    if (h < (tu + 5)) {

			    	el.css({"top": 5 + $(window).scrollTop() + "px","height":h -60});
			    } else {
			    
			    	el.css({"top": (h - tu) / 2 + $(window).scrollTop() + 'px',"height":'auto'});
			    }
				
				el.css("left", (w - tw) / 2 + $(window).scrollLeft() + "px");
				return el;
			
		},
        runIndividualBuild: function() { // trigger individual builds
			$('#tablesorterRt').delegate('.run-build-js', 'click', function(e){			
				$('.remove-js').remove();
				e.preventDefault();
                var prevElem = $(this).prev();
				var datab = prevElem.attr('data-b');
				var dataindexb = prevElem.attr('data-indexb');
                var dataReturnPage = prevElem.attr('data-returnpage');            

				var mustacheTmpl = '<h2 class="small-head">Your build will show up soon</h2>';		
				var mustacheTmplShell = $(Mustache.render(popups, {MoreInfoBoxOuter:true,popUpClass:'green'},{partial:mustacheTmpl}));
				mustacheTmplShell.appendTo($('body'));
				
                var builder_name = $(this).prev().attr('data-b_name');				
				
				helpers.jCenter(mustacheTmplShell).fadeIn('fast', function() {
					helpers.closePopup($(this));
					$(this).delay(1500).fadeOut('fast', function() {
						$(this).remove();	
					});	
				});
				
				// get the current url with parameters append the form to the DOM and submit it
                var url = location.protocol + "//" + location.host + "/forms/forceBuild";

                //get all branches
                var urlParams = {rt_update: 'extforms', datab: datab, dataindexb: dataindexb, builder_name: builder_name, returnpage: dataReturnPage};
                urlParams = helpers.codebasesFromURL(urlParams);

				$.get(url, urlParams, "json").done(function(data, textStatus, jqXHR) {
					var formContainer = $('<div/>').attr('id', 'formCont').append($(data)).appendTo('body').hide();
                    // Add the value from the cookie to the disabled and hidden field
                    var form = formContainer.find('form').ajaxForm();

                    $(form).ajaxSubmit(function(data) {
                        requirejs(['realtimePages'], function (realtimePages) {
                        	mustacheTmplShell.remove();
                            var name = dataReturnPage.replace("_json", "");
                            realtimePages.updateSingleRealTimeData(name, data, true);                            
                        });
                    });
				});
			});			
			
		}, parseReasonString: function() { // parse reason string on the buildqueue page
				$('.codebases-list .reason-txt').each(function(){
					var rTxt = $(this).text().trim();
					if (rTxt === "A build was forced by '':") {
						$(this).remove();
					}
				});
			
		}, selectBuildsAction: function($table, dontUpdate, updateUrl, parameters) { // check all in tables and perform remove action
			
            if ($table === undefined) {
                $table = $('#tablesorterRt');
                if ($table.length === 0) {                	
                    return;
                }
            }
            var mustacheTmpl = Mustache.render(popups, {'preloader':'true'}),
			    preloader = $(mustacheTmpl),
                selectAll = $('#selectall');


			selectAll.click(function () {
				var tableNodes = $table.dataTable().fnGetNodes();
		        $('.fi-js',tableNodes).prop('checked', this.checked);
		    });

			function ajaxPost(str) {
                var $dataTable =  $table.dataTable();
				$('body').append(preloader).show();
				str = str+'&ajax=true';
				
				$.ajax({
					type: "POST",
					url: updateUrl,
					data: str,
					success: function (data) {
                        //TODO: Remove this so that we can update with a URL that only returns
                        //the new ones
                        if (dontUpdate === false) {
						    $dataTable.fnClearTable();
                            $dataTable.fnAddData(data);
                        }

						selectAll.prop('checked',false);
                        preloader.remove();
					}
				});
				return false;									
			}				

			$('#submitBtn').click(function(e){					
				e.preventDefault();
				
				
				var $dataTable =  $table.dataTable();
				var tableNodes = $dataTable.fnGetNodes();
		        var checkedNodes = $('.fi-js',tableNodes);
		        
		        var formStr = "";
		        checkedNodes.each(function(){
		        	if ($(this).is(':checked')) {
		        		formStr += parameters+$(this).val()+'&';
		        	}		        	
		        });
		        var formStringSliced = formStr.slice(0,-1);		        
		        
				if (formStringSliced != '') {
					console.log(formStr)
					ajaxPost(formStringSliced);				
				}				
			});
			$table.delegate('.force-individual-js', 'click', function(e){
				e.preventDefault();
				var iVal = $(this).prev().prev().val();
				var str = parameters+iVal;								
				ajaxPost(str);						
			});
			
		}, updateBuilders: function () {
			$.ajax({
				url: "/json/builders/?filter=0",
				dataType: "json",
				type: "GET",
				cache: false,
				success: function (data) {
                    var arrayBuilders = [];
                    var arrayPending = [];
                    var arrayCurrent = [];
                    $.each(data, function (key, value) {
                        arrayBuilders.push(key);
                        arrayPending.push(value.pendingBuilds);
                        if (value.state == 'building') {
                            arrayCurrent.push(value.currentBuilds);
                        }
                    });

                    function sumVal(arr) {
                        var sum = 0;
                        $.each(arr,function(){sum+=parseFloat(this) || 0;});
                        return sum;
                    }

                    $('#pendingBuilds').text(sumVal(arrayPending));
                }
            });

            $.ajax({
				url: "/json/slaves/?filter=0",
				dataType: "json",
				type: "GET",
				cache: false,
				success: function (data) {
                    var arraySlaves = [];
                    $.each(data, function (key) {
                        arraySlaves.push(key);
                    });

                    $('#slavesNr').text(arraySlaves.length);
				}
			});
		}, codeBaseBranchOverview: function(El) {
	        	
    		var decodedUri = decodeURIComponent(window.location.search);
			var parsedUrl = decodedUri.split('&');
			var cbTable = $('<div class="border-table-holder"><div id="overScrollJS" class="inner-table-holder">'+
							'<table class="codebase-branch-table"><tr class="codebase"><th>Codebase'+
							'</th></tr><tr class="branch"><th>Branch</th></tr></table></div></div>');
		
  			cbTable.appendTo(El);

			$(parsedUrl).each(function(i){

				// split key and value
				var eqSplit = this.split( "=");

				if (eqSplit[0].indexOf('_branch') > 0) {
						
					// seperate branch
					var codeBases = this.split('_branch')[0];
					// remove the ? from the first codebase value
					if (i == 0) {
						codeBases = this.replace('?', '').split('_branch')[0];
					}
					
					var branches = this.split('=')[1];

					$('tr.codebase').append('<td>' + codeBases + '</td>');
					$('tr.branch').append('<td>' + branches + '</td>');
				}
				
			});
				
		}, menuItemWidth: function (isMediumScreen) { // set the width on the breadcrumbnavigation. For responsive use
	        	
        	if (isMediumScreen){	
	        	var wEl = 0;
	        	$('.breadcrumbs-nav li').each(function(){
		        	wEl += $(this).outerWidth();
		        });
		        $('.breadcrumbs-nav').width(wEl + 100);
	        } else {
	        	$('.breadcrumbs-nav').width('');	
	        }
		        
	    }, toolTip: function (ellipsis) { // tooltip used on the builddetailpage
				$(ellipsis).parent().hover(function(){
					
					var txt = $(ellipsis, this).attr('data-txt');
					
					var toolTip = $('<div/>').addClass('tool-tip').text(txt);

					$(this).append($(toolTip).css({
						'top':$(ellipsis, this).position().top -10,
						'left':$(ellipsis, this).position().left - 20
					}).show());

				}, function(){
					$('.tool-tip').remove();
				});
				// ios fix
				$(document).bind('click touchstart', function(e){
					$('.tool-tip').remove();
					$(this).unbind(e);
				});
		}, displaySum: function (displayEl, countEl) {
			// Insert the total length of the elements
			displayEl.text(countEl.length);

		}, summaryArtifactTests: function () { // for the builddetailpage. Puts the artifacts and testresuts on top

			// Link to hold the number of artifacts
			var showArtifactsJS = $('#showArtifactsJS');
            showArtifactsJS.next().find('.builders-list').empty();
			var noArtifactsJS = $('#noArtifactsJS');

            // Artifacts produced in the buildsteplist
			var artifactJS = $('li.artifact-js');

			// update the popup container if there are artifacts
			if (artifactJS.length > 0) {
                noArtifactsJS.hide();
                
				showArtifactsJS
				.show()				
				.text('(' + artifactJS.length + ') Artifacts ')
				.next()
				.find('.builders-list')
				.html(artifactJS.clone());
			} else {
				noArtifactsJS.show();								
			}

			// Testreport and testresult
            var testlistResultJS = $('#testsListJS').empty();
			var sLogs = $('.s-logs-js');
			var alist = [];
			
			$(sLogs).each(function() {	
				// filter the test results by xml and html file
				var str = $(this).text().split('.').pop();
				
				if (str === 'xml' || str === 'html') {
					alist.push($(this).clone());
				}
			});
						
			// Show the testresultlinks in the top if there are any
			if (alist.length > 0) {
				testlistResultJS.html($('<li>Test Results</li>'));
				testlistResultJS.append(alist);
			}

		},
        setCookie: function (name, value, eraseCookie) { // renew the expirationdate on the cookie

			var today = new Date(); var expiry = new Date(today.getTime() + 30 * 24 * 3600 * 1000); // plus 30 days
			var expiredate = eraseCookie === undefined? expiry.toGMTString() : 'Thu, 01 Jan 1970 00:00:00 GMT;';
			
			document.cookie=name + "=" + value + "; path=/; expires=" + expiredate;
			
		},
        inDOM: function(element) {
            return $.contains(document.documentElement, element[0]);
		},
        delegateToProgressBar: function (bars) {
            $.each(bars, function (key, elem) {
                var obj = $(elem);
                timeElements.addProgressBarElem(obj, obj.attr('data-starttime'), obj.attr('data-etatime'));
            });
		},
        verticalProgressBar: function(el,per) {
			// must be replaced with json values
			el.height("{0}%".format(per));
		},
        getTime: function  (start, end) {
	
			if (end === null) {
				end = Math.round(+new Date()/1000);	
			}

			var time = end - start;	

			var getTime = Math.round(time);
			var days = Math.floor(time / 86400) == 0? '' : Math.floor(time / 86400) + ' days ' ;
			var hours = Math.floor(time / 3600) == 0? '' : Math.floor(time / 3600) % 24 + ' hours ';
			
			var minutes = Math.floor(getTime / 60) == 0? '' : Math.floor(getTime / 60) % 60+ ' mins, ';
			var seconds = getTime - Math.floor(getTime / 60) * 60 + ' secs ';
			return days + hours + minutes + seconds;

		}, getResult: function (resultIndex) {
        		
    		var results = ["success", "warnings", "failure", "skipped", "exception", "retry", "canceled"];
    		return results[resultIndex]
        
        }, getSlavesResult: function (connected, runningBuilds) {

            return connected === false ? 'Not connected' : runningBuilds.length > 0 ? 'Running' : 'idle';

        }, getClassName: function(connected, runningBuilds) {
        	
			var slavesResult = helpers.getSlavesResult(connected, runningBuilds);

            return slavesResult === 'Not connected' ? 'status-td offline' : slavesResult === 'Running' ? 'status-td building' : 'status-td idle';

        },
        getCurrentPage: function () {
            // return the id of the page
			return document.getElementsByTagName('body')[0].id;
		},
        hasfinished: function () {
			var hasfinished = false;
			var isFinishedAttr = $('#isFinished').attr('data-isfinished');
			
			if (isFinishedAttr === undefined) {
				hasfinished = false;
        	}

        	if (isFinishedAttr === true) {
				hasfinished = true;
        	}

        	return hasfinished

		}, isRealTimePage: function() {
			var isRealtimePage = false;
<<<<<<< HEAD
			var currentRtPages = ['buildslaves_page','buildslavedetail_page','builderdetail_page','builddetail_page','buildqueue_page','projects_page','home_page','builders_page'];
=======
			var currentRtPages = ['buildslaves_page','builderdetail_page','builddetail_page','buildqueue_page',
                'projects_page','home_page','builders_page', 'jsonhelp_page'];
>>>>>>> 8cec2501
			var current = helpers.getCurrentPage();
			$.each(currentRtPages, function(key,value) {
				if (value === current) {
					isRealtimePage = true;
				}
			});
			return isRealtimePage;
			
		}, getCookie: function (name) { // get cookie values
		  	var re = new RegExp(name + "=([^;]+)"); 
		  	var value = re.exec(document.cookie);
		  	return (value != null) ?  decodeURI(value[1]) : '';

		}, eraseCookie: function (name, value, eraseCookie) {
    		helpers.setCookie(name, value, eraseCookie);

		}, closePopup: function(boxElement, clearEl) {
			
			var closeBtn = $('.close-btn').add(document);
			
			closeBtn.bind('click touchstart', function(e){					
				
				if ((!$(e.target).closest(boxElement).length || $(e.target).closest('.close-btn').length)) {					
				
					if (clearEl === undefined ) {
						boxElement.remove();
					} else {
						
						boxElement.slideUp('fast', function(){								
							closeBtn.unbind(e);
						});
					}

					closeBtn.unbind(e);
				
				}

			});	
		}, codebasesFromURL: function (urlParams) {
            var sPageURL = window.location.search.substring(1);
            var sURLVariables = sPageURL.split('&');
            $.each(sURLVariables, function(index, val) {
                var sParameterName = val.split('=');
                if (sParameterName[0].indexOf("_branch") >= 0) {
                    urlParams[sParameterName[0]] = sParameterName[1];
                }
            });

            return urlParams;
        },
        urlParamsToString: function (urlParams) {
            var ret = [];
            $.each(urlParams, function (name, value) {
                ret.push(name + "=" + value);
            });

            return ret.join("&");
        },
        getCssClassFromStatus: function(status) {
            var values = Object.keys(css_classes).map(function (key) {
                return css_classes[key];
            });
            return values[status];
        },
        setIFrameSize: function(iFrame) {
            if (iFrame) {
                var iFrameWin = iFrame.contentWindow || iFrame.contentDocument.parentWindow;
                if (iFrameWin.document.body) {
                    iFrame.height = iFrameWin.document.documentElement.scrollHeight || iFrameWin.document.body.scrollHeight;
                    iFrame.width = iFrameWin.document.documentElement.scrollWidth || iFrameWin.document.body.scrollWidth;
                }
            }
        },
        objectPropertiesToArray: function(arr) {
            var result = [],
                key;

            for (key in arr) {
                if (arr.hasOwnProperty(key)) {
                    result.push(arr[key]);
                }
            }

            return result;
        }
	};

    return helpers;
});<|MERGE_RESOLUTION|>--- conflicted
+++ resolved
@@ -558,12 +558,8 @@
 
 		}, isRealTimePage: function() {
 			var isRealtimePage = false;
-<<<<<<< HEAD
-			var currentRtPages = ['buildslaves_page','buildslavedetail_page','builderdetail_page','builddetail_page','buildqueue_page','projects_page','home_page','builders_page'];
-=======
-			var currentRtPages = ['buildslaves_page','builderdetail_page','builddetail_page','buildqueue_page',
+			var currentRtPages = ['buildslaves_page', 'buildslavedetail_page', 'builderdetail_page','builddetail_page','buildqueue_page',
                 'projects_page','home_page','builders_page', 'jsonhelp_page'];
->>>>>>> 8cec2501
 			var current = helpers.getCurrentPage();
 			$.each(currentRtPages, function(key,value) {
 				if (value === current) {
