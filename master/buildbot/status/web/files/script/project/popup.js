--- conflicted
+++ resolved
@@ -44,7 +44,8 @@
 			});
 			
 			// popbox for ajaxcontent
-			$('.ajaxbtn').click(function(e){
+			
+			$('#tablesorterRt').delegate('.ajaxbtn', 'click', function(e){
 				e.preventDefault();
 				popup.externalContentPopup($(this));
 			});
@@ -196,16 +197,6 @@
 			var dataindexb = thisEl.attr('data-indexb');
             var dataReturnPage = thisEl.attr('data-returnpage');
 			var rtUpdate = thisEl.attr('data-rt_update');
-<<<<<<< HEAD
-			var contentType = thisEl.attr('data-contenttype'); 
-
-			var mustacheTmpl = Mustache.render(popups, {'preloader':'true'});
-			var preloader = $(mustacheTmpl);
-			$('body').append(preloader);
-			var mustacheTmplOutBox = Mustache.render(popups, {'popupOuter':'true','headline':popupTitle});
-			var mib = $(mustacheTmplOutBox);			
-			mib.appendTo($('body'));
-=======
 			var contentType = thisEl.attr('data-contenttype');
             var builder_name = thisEl.attr('data-b_name');
 			var preloader = $('<div id="bowlG"><div id="bowl_ringG"><div class="ball_holderG"><div class="ballG"></div></div></div></div>');
@@ -225,7 +216,6 @@
                     console.log(val)
                 }
             });
->>>>>>> 107a1326
 			
 			// get currentpage with url parameters
             var url = location.protocol + "//" + location.host + "/forms/forceBuild";
@@ -243,13 +233,21 @@
 				
 				helpers.jCenter(mib).fadeIn('fast');
 				$(window).resize(function() {
-					helpers.jCenter(mib)
+					helpers.jCenter(mib);
 				});
 				// popup.customTabs();
 				helpers.closePopup(mib);
 				
 
 			});
+		}, htmlModule: function (headLine) { // html chunks
+				var mib = 
+				$('<div class="more-info-box remove-js">' +
+				'<span class="close-btn"></span>' +
+				'<h3 class="codebases-head">'+ headLine +'</h3>' +
+				'<div id="content1"></div></div>');
+
+			return mib;
 		}
 	};
 	 return popup;
