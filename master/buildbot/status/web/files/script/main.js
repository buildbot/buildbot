--- conflicted
+++ resolved
@@ -14,44 +14,11 @@
 		'helpers': 'project/helpers',
 		'projectdropdown': 'project/project-drop-down',
 		'popup': 'project/popup',
-<<<<<<< HEAD
 		'realtimerouting': 'project/realtimeRouting',
 		'rtbuilddetail': 'project/rtBuildDetail',
 		'rtbuilders': 'project/rtBuilders',
 		'rtfrontpage': 'project/rtFrontpage',
-		'jqache': 'plugins/jqache-0-1-1-min'
-	}
-});
-
-require(['jquery','helpers','popup','screensize','projectdropdown'], 
-	function($, helpers, popup, screenSize, projectDropDown ) {
-	'use strict';
-
-	$(document).ready(function() {
-		
-
-		// get all common scripts
-		helpers.init();			
-		// get scripts for general popups
-		popup.init();
-		// get scripts for the projects dropdown
-		projectDropDown.init();
-
-		
-		if ($('.tablesorter-js').length > 0) {
-			require(['dataTables'],
-	        function(dataTables) {
-	        	dataTables.init();
-	        });
-		}
- 	
-		if (helpers.getCurrentPage('isrealtime') && $('body').attr('data-realTimeServer') != '') {						
-			require(['realtimerouting', 'jqache'],
-	        function(realtimeRouting) {
-	        	realtimeRouting.init();
-	        });
-		}
-=======
+		'jqache': 'plugins/jqache-0-1-1-min',
 		'overscroll': 'plugins/jquery-overscroll'
 	}
 });
@@ -75,7 +42,6 @@
 	        	});
 	        });
 	  	}
->>>>>>> 678b1a18
 
 		// tooltip for long txtstrings
 		if ($('.ellipsis-js').length) {
@@ -93,13 +59,17 @@
 			        selectors.init();
 		    });
 		}
-<<<<<<< HEAD
+
+		if (helpers.getCurrentPage('isrealtime') && $('body').attr('data-realTimeServer') != '') {						
+			require(['realtimerouting', 'jqache'],
+	        function(realtimeRouting) {
+	        	realtimeRouting.init();
+	        });
+		}
+
 		if ($('#builddetail_page').length > 0) {
 			helpers.summaryArtifactTests();
 		}
-		
-		
-=======
 				
 		// get scripts for general popups
 		popup.init();
@@ -109,6 +79,4 @@
 		helpers.init();	
 		dataTables.init();	
 	});	
->>>>>>> 678b1a18
-
 });