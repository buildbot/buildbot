--- conflicted
+++ resolved
@@ -10,28 +10,6 @@
 @include font-face("leckerlione", font-files("/../fonts/leckerlione/leckerlione-regular-webfont.eot?cachebusting=6", "/../fonts/leckerlione/leckerlione-regular-webfont.ttf?cachebusting=6"));
 
  
-// Typography
-
-.small-head {
-	display:inline-block;
-	margin-top:0;
-	margin-bottom:5px;
-	font-size:14px;
-	font-weight:bold;	
-}
-
-.logo {
-    margin: 0;
-    padding: 0;
-}
-
-.small-head-2 {
-	padding:0;
-	margin:10px 0 10px 0;
-}
-
-
-
 // Typography
 
 .small-head {
@@ -172,11 +150,7 @@
     padding: 0;
     font-weight:normal;
     font-size: 16px;
-<<<<<<< HEAD
-     position: relative;
-=======
     position: relative;
->>>>>>> 678b1a18
 
     /*    
     .chrome.win & {
