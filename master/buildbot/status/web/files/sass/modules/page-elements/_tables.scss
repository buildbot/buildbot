--- conflicted
+++ resolved
@@ -299,11 +299,7 @@
     margin: 15px 0 20px 0;
     float: left;
     .top & {
-<<<<<<< HEAD
-	    margin: 13px 7px 0 10px;	
-=======
-	    margin: 13px 15px 0 10px;	
->>>>>>> 6786e292
+	    margin: 13px 0 0 10px;	
 	}
     a {
     	&:focus {
@@ -450,7 +446,6 @@
 	margin-bottom:20px;
 	&.branch-overview {
 		.border-table-holder {
-			//float: left;
 			border-left:0;		
 			padding-left:0;	
 		}
