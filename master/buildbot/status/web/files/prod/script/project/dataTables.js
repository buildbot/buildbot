--- conflicted
+++ resolved
@@ -1,5 +1,132 @@
-<<<<<<< HEAD
-define(["jquery","datatables-plugin"],function(e){var t;return t={init:function(n){var r=[];e(".tablesorter-js > thead th").each(function(t){e(this).hasClass("no-tablesorter-js")?r.push({bSortable:!1}):r.push(null)});var i=t.oTable(r);e(".tablesorter-js").length&&(e("#filterTableInput").focus(),e("#filterTableInput").keydown(function(t){i.fnFilter(e(this).val())}))},oTable:function(t){var n=e(".tablesorter-js").dataTable({bPaginate:!1,bLengthChange:!1,bFilter:!0,bSort:!0,bInfo:!1,bAutoWidth:!1,bRetrieve:!1,asSorting:!0,bSearchable:!0,aaSorting:[],aoColumns:t,oLanguage:{sSearch:""},bStateSave:!0});return n}},t});
-=======
-define(["datatables-plugin","helpers"],function(e,t){var n;return n={init:function(){var e=$(".tablesorter-js");e.each(function(e){var n=[],r={bPaginate:!1,bLengthChange:!1,bFilter:!1,bSort:!0,bInfo:!1,bAutoWidth:!1,sDom:'<"table-wrapper"t>',bRetrieve:!0,asSorting:!0,bServerSide:!1,bSearchable:!0,aaSorting:[],iDisplayLength:50,bStateSave:!0};$(this).hasClass("tools-js")&&(r.bPaginate=!0,r.bLengthChange=!0,r.bInfo=!0,r.bFilter=!0,r.oLanguage={sSearch:"",sLengthMenu:'Entries per page<select><option value="10">10</option><option value="25">25</option><option value="50">50</option><option value="100">100</option><option value="-1">All</option></select>'},r.sDom='<"top"flip><"table-wrapper"t><"bottom"pi>'),$(this).hasClass("input-js")&&(r.bFilter=!0,r.oLanguage={sSearch:""},r.sDom='<"top"flip><"table-wrapper"t><"bottom"pi>'),$("> thead th",this).each(function(e){$(this).hasClass("no-tablesorter-js")?n.push({bSortable:!1}):n.push(null)}),r.aoColumns=n;var i=$(this).dataTable(r),s=$(".dataTables_filter input");$("#builders_page").length&&window.location.search!=""&&t.codeBaseBranchOverview(),s.attr("placeholder","Filter results").focus().keydown(function(e){i.fnFilter($(this).val())})})}},n});
->>>>>>> 678b1a18
+define(['datatables-plugin','helpers'], function (dataTable,helpers) {
+
+    
+    var dataTables;
+    
+    dataTables = {
+        init: function () {
+			// Colums with sorting 
+							
+			var tablesorterEl = $('.tablesorter-js');				
+
+			// Select which columns not to sort
+			tablesorterEl.each(function(i){			    	
+				var colList = [];
+
+				var optionTable = {
+					"bPaginate": false,
+					//"sPaginationType": "full_numbers",
+					"bLengthChange": false,
+					"bFilter": false,
+					"bSort": true,
+					"bInfo": false,
+					"bAutoWidth": false,
+					"sDom": '<"table-wrapper"t>',
+					"bRetrieve": true,
+					"asSorting": true,
+					"bServerSide": false,
+					"bSearchable": true,
+					"aaSorting": [],
+					"iDisplayLength": 50,
+					"bStateSave": true,
+
+					//"fnDrawCallback": function( oSettings ) {
+				     // alert( 'DataTables has redrawn the table' );
+
+				    //},
+				   // "fnInitComplete": function(oSettings, json) {
+				    	//$('#formWrapper').show();	
+							 //alert( 'DataTables has finished its initialisation.' );
+					//}
+				}
+
+				// add searchfilterinput, length change and pagination
+				if ($(this).hasClass('tools-js')) {						
+					optionTable.bPaginate = true;
+					optionTable.bLengthChange = true;
+					optionTable.bInfo = true;
+					optionTable.bFilter = true;
+					optionTable.oLanguage = {
+					 	"sSearch": "",
+					 	 "sLengthMenu": 'Entries per page<select>'+
+				            '<option value="10">10</option>'+
+				            '<option value="25">25</option>'+
+				            '<option value="50">50</option>'+
+				            '<option value="100">100</option>'+
+				            '<option value="-1">All</option>'+
+				            '</select>'
+					};
+					optionTable.sDom = '<"top"flip><"table-wrapper"t><"bottom"pi>';
+				}
+
+				if ($(this).hasClass('input-js')) {										
+					optionTable.bFilter = true;
+					optionTable.oLanguage = {
+					 	"sSearch": ""
+					};
+					optionTable.sDom = '<"top"flip><"table-wrapper"t><"bottom"pi>';
+				}
+
+				// remove sorting from selected columns
+			    $('> thead th', this).each(function(i){			        
+			        if (!$(this).hasClass('no-tablesorter-js')) {
+			            colList.push(null);
+			        } else {
+			            colList.push({'bSortable': false });
+			        }
+			    });
+
+			    optionTable.aoColumns = colList;
+			    
+			   	//initialize datatable with options
+			  	var oTable = $(this).dataTable(optionTable);
+
+
+					$('#filterTableInput').keydown(function(event) {
+						oTable.fnFilter($(this).val());
+					});
+					
+				}
+			
+		},
+		oTable: function(colList) {
+			// sort and filter tabless		
+			 var oTable = $('.tablesorter-js').dataTable({
+				"bPaginate": false,
+				"bLengthChange": false,
+				"bFilter": true,
+				"bSort": true,
+				"bInfo": false,
+				"bAutoWidth": false,
+				"bRetrieve": false,
+				"asSorting": true,
+				"bSearchable": true,
+				"aaSorting": [],
+				"aoColumns": colList,
+				"oLanguage": {
+				 	"sSearch": ""
+				 },
+				"bStateSave": true
+			});
+			return oTable;
+
+			  	var filterTableInput = $('.dataTables_filter input');
+
+			  	// insert codebase and branch on the builders page
+	        	if ($('#builders_page').length && window.location.search != '') {
+	        		// Parse the url and insert current codebases and branches
+	        		helpers.codeBaseBranchOverview();	
+				}
+
+				// Set the marquee in the input field on load and listen for key event	
+				filterTableInput.attr('placeholder','Filter results').focus().keydown(function(event) {
+					oTable.fnFilter($(this).val());
+				});  
+
+			});
+
+		}
+	};
+
+    return dataTables;
+});