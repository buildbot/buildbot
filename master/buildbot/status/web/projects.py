# This file is part of Buildbot.  Buildbot is free software: you can
# This file is part of Buildbot.  Buildbot is free software: you can
# redistribute it and/or modify it under the terms of the GNU General Public
# License as published by the Free Software Foundation, version 2.
#
# This program is distributed in the hope that it will be useful, but WITHOUT
# ANY WARRANTY; without even the implied warranty of MERCHANTABILITY or FITNESS
# FOR A PARTICULAR PURPOSE.  See the GNU General Public License for more
# details.
#
# You should have received a copy of the GNU General Public License along with
# this program; if not, write to the Free Software Foundation, Inc., 51
# Franklin Street, Fifth Floor, Boston, MA 02110-1301 USA.
#
# Copyright Buildbot Team Members


from buildbot.status.web.base import HtmlResource
from buildbot.status.web.builder import BuildersResource

class ProjectsResource(HtmlResource):
    pageTitle = "Katana - Projects"

    def content(self, req, cxt):
<<<<<<< HEAD
        status = self.getStatus(req)
        print "\n\n --"
        print status.getProjects()
        print "\n\n --"
=======
>>>>>>> 2c399f58
        template = req.site.buildbot_service.templates.get_template("projects.html")
        template.autoescape = True
        return template.render(**cxt)

    def getChild(self, path, req):
        if path == "codebases":
            return CodeBasesResource()
    

class CodeBasesResource(HtmlResource):
    pageTitle = "Katana - Codebases"

<<<<<<< HEAD
    def content(self, req, cxt):

        template = req.site.buildbot_service.templates.get_template("codebases.html")
=======
    def content(self, request, cxt):
        template = request.site.buildbot_service.templates.get_template("codebases.html")
>>>>>>> 2c399f58
        template.autoescape = True
        return template.render(**cxt)

    def getChild(self, path, req):
        if path == "builders":
            return BuildersResource()

<|MERGE_RESOLUTION|>--- conflicted
+++ resolved
@@ -22,13 +22,6 @@
     pageTitle = "Katana - Projects"
 
     def content(self, req, cxt):
-<<<<<<< HEAD
-        status = self.getStatus(req)
-        print "\n\n --"
-        print status.getProjects()
-        print "\n\n --"
-=======
->>>>>>> 2c399f58
         template = req.site.buildbot_service.templates.get_template("projects.html")
         template.autoescape = True
         return template.render(**cxt)
@@ -41,14 +34,8 @@
 class CodeBasesResource(HtmlResource):
     pageTitle = "Katana - Codebases"
 
-<<<<<<< HEAD
-    def content(self, req, cxt):
-
-        template = req.site.buildbot_service.templates.get_template("codebases.html")
-=======
     def content(self, request, cxt):
         template = request.site.buildbot_service.templates.get_template("codebases.html")
->>>>>>> 2c399f58
         template.autoescape = True
         return template.render(**cxt)
 
