--- conflicted
+++ resolved
@@ -945,19 +945,9 @@
         output = []
         for br_dict in unclaimed_brq:
             br = BuildRequestStatus(br_dict['buildername'], br_dict['brid'], self.status)
-<<<<<<< HEAD
             brstatus_dict = yield br.asDict_async()
-            output.append(brstatus_dict)
-=======
-            d = br.asDict_async()
-            defers.append(d)
-
-        #Call the yield after to run async calls
-        for d in defers:
-            r = yield d
-            if r:
-                output.append(r)
->>>>>>> 072adeae
+            if brstatus_dict:
+                output.append(brstatus_dict)
 
         defer.returnValue(output)
 
