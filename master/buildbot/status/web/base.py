# This file is part of Buildbot.  Buildbot is free software: you can
# redistribute it and/or modify it under the terms of the GNU General Public
# License as published by the Free Software Foundation, version 2.
#
# This program is distributed in the hope that it will be useful, but WITHOUT
# ANY WARRANTY; without even the implied warranty of MERCHANTABILITY or FITNESS
# FOR A PARTICULAR PURPOSE.  See the GNU General Public License for more
# details.
#
# You should have received a copy of the GNU General Public License along with
# this program; if not, write to the Free Software Foundation, Inc., 51
# Franklin Street, Fifth Floor, Boston, MA 02110-1301 USA.
#
# Copyright Buildbot Team Members
import json

import urlparse, urllib, time, re
import os, cgi, sys, locale
import jinja2
from zope.interface import Interface
from twisted.internet import defer
from twisted.web import resource, static, server
from twisted.python import log
from buildbot.status import builder, buildstep, build
from buildbot.status.results import SUCCESS, WARNINGS, FAILURE, SKIPPED, CANCELED, NOT_REBUILT
from buildbot.status.results import EXCEPTION, RETRY
from buildbot import version, util
from buildbot.process.properties import Properties


class ITopBox(Interface):
    """I represent a box in the top row of the waterfall display: the one
    which shows the status of the last build for each builder."""
    def getBox(self, request):
        """Return a Box instance, which can produce a <td> cell.
        """

class ICurrentBox(Interface):
    """I represent the 'current activity' box, just above the builder name."""
    def getBox(self, status):
        """Return a Box instance, which can produce a <td> cell.
        """

class IBox(Interface):
    """I represent a box in the waterfall display."""
    def getBox(self, request):
        """Return a Box instance, which wraps an Event and can produce a <td>
        cell.
        """

class IHTMLLog(Interface):
    pass

css_classes = {SUCCESS: "success",
               WARNINGS: "warnings",
               FAILURE: "failure",
               SKIPPED: "skipped",
               EXCEPTION: "exception",
               RETRY: "retry",
               CANCELED: "exception",
               NOT_REBUILT: "not_rebuilt",
               None: "",
               }


def getAndCheckProperties(req):
    """
    Fetch custom build properties from the HTTP request of a "Force build" or
    "Resubmit build" HTML form.
    Check the names for valid strings, and return None if a problem is found.
    Return a new Properties object containing each property found in req.
    """
    master = req.site.buildbot_service.master
    pname_validate = master.config.validation['property_name']
    pval_validate = master.config.validation['property_value']
    properties = Properties()
    i = 1
    while True:
        pname = req.args.get("property%dname" % i, [""])[0]
        pvalue = req.args.get("property%dvalue" % i, [""])[0]
        if not pname:
            break
        if not pname_validate.match(pname) \
                or not pval_validate.match(pvalue):
            log.msg("bad property name='%s', value='%s'" % (pname, pvalue))
            return None
        properties.setProperty(pname, pvalue, "Force Build Form")
        i = i + 1

    return properties

def build_get_class(b):
    """
    Return the class to use for a finished build or buildstep,
    based on the result.
    """
    # FIXME: this getResults duplicity might need to be fixed
    result = b.getResults()
    if isinstance(b, build.BuildStatus):
        result = b.getResults()
    elif isinstance(b, buildstep.BuildStepStatus):
        result = b.getResults()[0]
        # after forcing a build, b.getResults() returns ((None, []), []), ugh
        if isinstance(result, tuple):
            result = result[0]
    else:
        raise TypeError, "%r is not a BuildStatus or BuildStepStatus" % b

    if result == None:
        # FIXME: this happens when a buildstep is running ?
        return "running"
    return builder.Results[result]

def path_to_root(request):
    # /waterfall : ['waterfall'] -> ''
    # /somewhere/lower : ['somewhere', 'lower'] -> '../'
    # /somewhere/indexy/ : ['somewhere', 'indexy', ''] -> '../../'
    # / : [] -> ''
    if request.prepath:
        segs = len(request.prepath) - 1
    else:
        segs = 0
    root = "../" * segs
    return root

def path_to_login(request):
    return  path_to_root(request) + "login"

def path_to_authenticate(request, default_url):
    url = request.requestHeaders.getRawHeaders('referer',[default_url])[0]
    return "{0}/authenticate?referer={1}".format(path_to_login(request), urllib.quote(url, safe=''))

def path_to_projects(request):
    return path_to_root(request) + "projects"

def path_to_buildqueue(request):
    return path_to_root(request) + "buildqueue"

def path_to_buildqueue_json(request):
    return path_to_root(request) + "json/buildqueue"

def getCodebasesArg(request=None, codebases={}, sourcestamps=None):
    codebases_arg=''

    def addURLParam(url, key, val):
        if len(url) > 0:
            url += "&"
        else:
            url += "?"

        url += "%s=%s" % (key, ''.join(val))
        return url

    if request is not None:
        for key, val in request.args.iteritems():
            if '_branch' in key:
                codebases[key[0:key.find('_')]] = ''.join(val)
                codebases_arg = addURLParam(codebases_arg, key, val)

    if sourcestamps is not None:
        for ss in sourcestamps:
            if not ss.codebase + "_branch" in request.args:
                codebases_arg = addURLParam(codebases_arg, ss.codebase + "_branch", ss.branch)
    return codebases_arg


def codebases_to_args(codebases):
    codebases_arg = ''
    for key, val in codebases.iteritems():
        if len(codebases_arg) > 0:
            codebases_arg += "&"
        else:
            codebases_arg += "?"
        codebases_arg += "%s_branch=%s" % (key, ''.join(val))

    return codebases_arg

def path_to_codebases(request, projectName, codebases=True):
    codebases_arg = ''
    if codebases:
        codebases_arg = getCodebasesArg(request=request)
    return path_to_projects(request) + "/" + urllib.quote(projectName, safe='') + codebases_arg

def path_to_builders(request, projectName, codebases=True):
    codebases_arg = ''
    if codebases:
        codebases_arg = getCodebasesArg(request=request)
    return (path_to_codebases(request, projectName, codebases=False) + "/builders" + codebases_arg)


def path_to_json_builders(request, projectName, codebases=True):
    codebases_arg = ''
    if codebases:
        codebases_arg = getCodebasesArg(request=request)
    return "json/projects/{0}/{1}".format(urllib.quote(projectName, safe=''), codebases_arg)

def path_to_authfail(request):
    return path_to_root(request) + "authfail"

def path_to_authzfail(request):
    return path_to_root(request) + "authzfail"

def path_to_builder(request, builderstatus, codebases=True):
    codebases_arg = ''
    if codebases:
        codebases_arg = getCodebasesArg(request=request)

    return (path_to_builders(request, builderstatus.getProject(), False) +
            "/" +
            urllib.quote(builderstatus.getName(), safe='') + codebases_arg)

def path_to_build(request, buildstatus, codebases=True):
    codebases_arg = ''
    if codebases:
        codebases_arg = getCodebasesArg(request=request)

    return (path_to_builder(request, buildstatus.getBuilder(), False) +
            "/builds/%d" % buildstatus.getNumber() + codebases_arg)

def path_to_step(request, stepstatus, codebases = True):
    codebases_arg = ''
    if codebases:
        codebases_arg = getCodebasesArg(request=request)

    return (path_to_build(request, stepstatus.getBuild(), False) +
            "/steps/%s" % urllib.quote(stepstatus.getName(), safe='') + codebases_arg)

def path_to_slave(request, slave):
    return (path_to_root(request) +
            "buildslaves/" +
            urllib.quote(slave.getName(), safe=''))

def path_to_change(request, change):
    return (path_to_root(request) +
            "changes/%s" % change.number)

def path_to_json_global_status(status, request):
    return status.getBuildbotURL() + "json/globalstatus"

def path_to_json_slaves(request):
    return "json/slaves/"

<<<<<<< HEAD
=======
def path_to_json_past_slave_builds(request, slaveName, number):
    codebases_arg = getCodebasesArg(request=request)
    return "json/slaves/{0}/builds/<{1}{2}".format(urllib.quote(slaveName, safe=''), number, codebases_arg)

def path_to_json_slave_builds(request, slaveName):
    codebases_arg = getCodebasesArg(request=request)
    return "json/slaves/{0}/builds{1}".format(urllib.quote(slaveName, safe=''), codebases_arg)

>>>>>>> 09467514
def path_to_json_builder_slaves(builderName):
    return "json/builders/{0}/slaves".format(urllib.quote(builderName, safe=''))

def path_to_json_build(status, request, builderName, buildID):
    return "{0}{1}{2}/{3}{4}".format(status.getBuildbotURL(), "json/builders/", urllib.quote(builderName, safe=''), "builds/?select=", buildID)

def path_to_json_build_queue(request):
    return path_to_root(request) + "json/buildqueue/"

def path_to_json_project(request, project):
    codebases_arg = getCodebasesArg(request=request)
    return "json/projects/" + urllib.quote(project, safe='') + codebases_arg

def path_to_json_project_builder(request, project, builder):
    codebases_arg = getCodebasesArg(request=request)
    return "json/projects/" + urllib.quote(project, safe='') + "/" + urllib.quote(builder, safe='') + codebases_arg

def path_to_json_pending(request, builderName):
    codebases_arg = getCodebasesArg(request=request)
    return "json/pending/" + urllib.quote(builderName, safe='') + codebases_arg


def path_to_json_past_builds(request, builderName, number):
    codebases_arg = getCodebasesArg(request=request)
    return "json/builders/{0}/builds/<{1}{2}".format(urllib.quote(builderName, safe=''), number, codebases_arg)


class Box:
    # a Box wraps an Event. The Box has HTML <td> parameters that Events
    # lack, and it has a base URL to which each File's name is relative.
    # Events don't know about HTML.
    spacer = False
    def __init__(self, text=[], class_=None, urlbase=None,
                 **parms):
        self.text = text
        self.class_ = class_
        self.urlbase = urlbase
        self.show_idle = 0
        if parms.has_key('show_idle'):
            del parms['show_idle']
            self.show_idle = 1

        self.parms = parms
        # parms is a dict of HTML parameters for the <td> element that will
        # represent this Event in the waterfall display.

    def td(self, **props):
        props.update(self.parms)
        text = self.text
        if not text and self.show_idle:
            text = ["[idle]"]
        props['class'] = self.class_
        props['text'] = text;
        return props


class AccessorMixin(object):
    def getStatus(self, request):
        return request.site.buildbot_service.getStatus()

    def getPageTitle(self, request):
        return self.pageTitle

    def getAuthz(self, request):
        return request.site.buildbot_service.authz

    def getBuildmaster(self, request):
        return request.site.buildbot_service.master

    def getRealTimeServer(self, request):
        return  request.site.buildbot_service.master.config.realTimeServer

    def getAnalyticsCode(self, request):
        return request.site.buildbot_service.master.config.analytics_code


class ContextMixin(AccessorMixin):
    def getContext(self, request):
        status = self.getStatus(request)
        rootpath = path_to_root(request)
        locale_enc = locale.getdefaultlocale()[1]
<<<<<<< HEAD
        authenticated = self.getAuthz(request).authenticated(request)
=======
        authz = self.getAuthz(request)
        authenticated = authz.authenticated(request)

>>>>>>> 09467514
        if locale_enc is not None:
            locale_tz = unicode(time.tzname[time.localtime()[-1]], locale_enc)
        else:
            locale_tz = unicode(time.tzname[time.localtime()[-1]])
        return dict(title_url = status.getTitleURL(),
                    title = status.getTitle(),
                    stylesheet = rootpath + 'default.css',
                    path_to_root = rootpath,
                    version = version,
                    realTimeServer = self.getRealTimeServer(request),
                    time = time.strftime("%a %d %b %Y %H:%M:%S",
                                        time.localtime(util.now())),
                    tz = locale_tz,
                    metatags = [],
                    pageTitle = self.getPageTitle(request),
                    welcomeurl = rootpath,
                    authz = authz,
                    request = request,
                    alert_msg = request.args.get("alert_msg", [""])[0],
                    analytics_code = self.getAnalyticsCode(request),
<<<<<<< HEAD
                    authenticated=authenticated
=======
                    authenticated=authenticated,
>>>>>>> 09467514
                    )


class ActionResource(resource.Resource, AccessorMixin):
    """A resource that performs some action, then redirects to a new URL."""

    isLeaf = 1

    def getChild(self, name, request):
        return self

    def performAction(self, request):
        """
        Perform the action, and return the URL to redirect to

        @param request: the web request
        @returns: URL via Deferred
		  can also return (URL, alert_msg) to display simple
		  feedback to user in case of failure
        """

    def render(self, request):
        d = defer.maybeDeferred(lambda : self.performAction(request))
        def redirect(url):
            if isinstance(url, tuple):
                url, alert_msg = url
                if alert_msg:
                    url += "?alert_msg="+urllib.quote(alert_msg, safe='')
            request.redirect(url)
            request.write("see <a href='%s'>%s</a>" % (url,url))
            try:
                request.finish()
            except RuntimeError:
                # this occurs when the client has already disconnected; ignore
                # it (see #2027)
                log.msg("http client disconnected before results were sent")
        d.addCallback(redirect)

        def fail(f):
            request.processingFailed(f)
            return None # processingFailed will log this for us
        d.addErrback(fail)
        return server.NOT_DONE_YET

class HtmlResource(resource.Resource, ContextMixin):
    # this is a cheap sort of template thingy
    contentType = "text/html; charset=utf-8"
    pageTitle = "Katana"
    addSlash = False # adapted from Nevow

    def getChild(self, path, request):
        if self.addSlash and path == "" and len(request.postpath) == 0:
            return self
        return resource.Resource.getChild(self, path, request)


    def content(self, req, context):
        """
        Generate content using the standard layout and the result of the C{body}
        method.

        This is suitable for the case where a resource just wants to generate
        the body of a page.  It depends on another method, C{body}, being
        defined to accept the request object and return a C{str}.  C{render}
        will call this method and to generate the response body.
        """
        body = self.body(req)
        context['content'] = body
        template = req.site.buildbot_service.templates.get_template(
            "empty.html")
        return template.render(**context)

    def render(self, request):
        # tell the WebStatus about the HTTPChannel that got opened, so they
        # can close it if we get reconfigured and the WebStatus goes away.
        # They keep a weakref to this, since chances are good that it will be
        # closed by the browser or by us before we get reconfigured. See
        # ticket #102 for details.
        if hasattr(request, "channel"):
            # web.distrib.Request has no .channel
            request.site.buildbot_service.registerChannel(request.channel)

        # Our pages no longer require that their URL end in a slash. Instead,
        # they all use request.childLink() or some equivalent which takes the
        # last path component into account. This clause is left here for
        # historical and educational purposes.
        if False and self.addSlash and request.prepath[-1] != '':
            # this is intended to behave like request.URLPath().child('')
            # but we need a relative URL, since we might be living behind a
            # reverse proxy
            #
            # note that the Location: header (as used in redirects) are
            # required to have absolute URIs, and my attempt to handle
            # reverse-proxies gracefully violates rfc2616. This frequently
            # works, but single-component paths sometimes break. The best
            # strategy is to avoid these redirects whenever possible by using
            # HREFs with trailing slashes, and only use the redirects for
            # manually entered URLs.
            url = request.prePathURL()
            scheme, netloc, path, query, fragment = urlparse.urlsplit(url)
            new_url = request.prepath[-1] + "/"
            if query:
                new_url += "?" + query
            request.redirect(new_url)
            return ''

        ctx = self.getContext(request)

        @defer.inlineCallbacks
        def renderPage():
            ctx['instant_json'] = yield self.getInstantJSON(request)
            ctx['user_settings'] = yield ctx['authz'].getAllUserAttr(request)
            result = yield self.content(request, ctx)
            defer.returnValue(result)

        d = defer.maybeDeferred(lambda : renderPage())

        def handle(data):
            if isinstance(data, unicode):
                data = data.encode("utf-8")
            request.setHeader("content-type", self.contentType)
            request.setHeader("Cache-Control", "no-cache, max-age=0, must-revalidate, no-store")
            if request.method == "HEAD":
                request.setHeader("content-length", len(data))
                return ''
            return data
        d.addCallback(handle)
        def ok(data):
            request.write(data)
            try:
                request.finish()
            except RuntimeError:
                # this occurs when the client has already disconnected; ignore
                # it (see #2027)
                log.msg("http client disconnected before results were sent")
        def fail(f):
            request.processingFailed(f)
            return None # processingFailed will log this for us
        d.addCallbacks(ok, fail)
        return server.NOT_DONE_YET

    @defer.inlineCallbacks
    def getInstantJSON(self, request):
        from buildbot.status.web.status_json import GlobalJsonResource
        status = self.getStatus(request)
        globalInfo = GlobalJsonResource(status)
        global_json = yield globalInfo.asDict(request)
        defer.returnValue({
            "global": {
                "url": path_to_json_global_status(status, request),
                "data": json.dumps(global_json)
            }
        })

class StaticHTML(HtmlResource):
    def __init__(self, body, pageTitle):
        HtmlResource.__init__(self)
        self.bodyHTML = body
        self.pageTitle = pageTitle
    def content(self, request, cxt):
        cxt['content'] = self.bodyHTML
        cxt['pageTitle'] = self.pageTitle
        template = request.site.buildbot_service.templates.get_template("empty.html")
        return template.render(**cxt)

class DirectoryLister(static.DirectoryLister, ContextMixin):
    """This variant of the static.DirectoryLister uses a template
    for rendering."""

    pageTitle = 'Katana'

    def render(self, request):
        cxt = self.getContext(request)

        if self.dirs is None:
            directory = os.listdir(self.path)
            directory.sort()
        else:
            directory = self.dirs

        dirs, files = self._getFilesAndDirectories(directory)

        cxt['path'] = cgi.escape(urllib.unquote(request.uri))
        cxt['directories'] = dirs
        cxt['files'] = files
        template = request.site.buildbot_service.templates.get_template("directory.html")
        data = template.render(**cxt)
        if isinstance(data, unicode):
            data = data.encode("utf-8")
        return data

class StaticFile(static.File):
    """This class adds support for templated directory
    views."""

    def directoryListing(self):
        return DirectoryLister(self.path,
                                self.listNames(),
                                self.contentTypes,
                                self.contentEncodings,
                                self.defaultType)


MINUTE = 60
HOUR = 60*MINUTE
DAY = 24*HOUR
WEEK = 7*DAY
MONTH = 30*DAY

def plural(word, words, num):
    if int(num) == 1:
        return "%d %s" % (num, word)
    else:
        return "%d %s" % (num, words)

def abbreviate_age(age):
    if age <= 90:
        return "%s ago" % plural("second", "seconds", age)
    if age < 90*MINUTE:
        return "about %s ago" % plural("minute", "minutes", age / MINUTE)
    if age < DAY:
        return "about %s ago" % plural("hour", "hours", age / HOUR)
    if age < 2*WEEK:
        return "about %s ago" % plural("day", "days", age / DAY)
    if age < 2*MONTH:
        return "about %s ago" % plural("week", "weeks", age / WEEK)
    return "a long time ago"


class BuildLineMixin:
    LINE_TIME_FORMAT = "%b %d %H:%M"

    def get_line_values(self, req, build, include_builder=True):
        '''
        Collect the data needed for each line display
        '''
        builder_name = build.getBuilder().getFriendlyName()
        results = build.getResults()
        text = build.getText()
        all_got_revision = build.getAllGotRevisions()
        css_class = css_classes.get(results, "")
        ss_list = build.getSourceStamps()
        if ss_list:
            repo = ss_list[0].repository
            if all_got_revision:
                if len(ss_list) == 1:
                    rev = all_got_revision.get(ss_list[0].codebase, None)
                else:
                    rev = "multiple rev."
            else:
                if len(ss_list) == 1 and ss_list[0].revision is not None and len(ss_list[0].revision):
                    rev = ss_list[0].revision
                elif len(ss_list) > 1:
                    rev = "multiple rev."
                else:
                    rev = None

            if len(ss_list) == 1:
                branch = ss_list[0].branch
            else:
                branch = "multiple codebases"
        else:
            repo = 'unknown, no information in build'
            rev = 'unknown'
            branch = 'unknown'

        if type(text) == list:
            text = " ".join(text)

        values = {'class': css_class,
                  'builder_name': builder_name,
                  'buildnum': build.getNumber(),
                  'results': css_class,
                  'text': " ".join(build.getText()),
                  'buildurl': path_to_build(req, build),
                  'builderurl': path_to_builder(req, build.getBuilder()),
                  'rev': rev,
                  'rev_repo' : repo,
                  'time': time.strftime(self.LINE_TIME_FORMAT,
                                        time.localtime(build.getTimes()[0])),
                  'text': text,
                  'include_builder': include_builder,
                  'branch': branch
                  }
        return values

def map_branches(branches):
    # when the query args say "trunk", present that to things like
    # IBuilderStatus.generateFinishedBuilds as None, since that's the
    # convention in use. But also include 'trunk', because some VC systems
    # refer to it that way. In the long run we should clean this up better,
    # maybe with Branch objects or something.
    if "trunk" in branches:
        return branches + [None]
    return branches


# jinja utilities

def createJinjaEnv(revlink=None, changecommentlink=None,
                     repositories=None, projects=None, jinja_loaders=None):
    ''' Create a jinja environment changecommentlink is used to
        render HTML in the WebStatus and for mail changes

        @type changecommentlink: C{None}, tuple (2 or 3 strings), dict (string -> 2- or 3-tuple) or callable
        @param changecommentlink: see changelinkfilter()

        @type revlink: C{None}, format-string, dict (repository -> format string) or callable
        @param revlink: see revlinkfilter()

        @type repositories: C{None} or dict (string -> url)
        @param repositories: an (optinal) mapping from repository identifiers
             (as given by Change sources) to URLs. Is used to create a link
             on every place where a repository is listed in the WebStatus.

        @type projects: C{None} or dict (string -> url)
        @param projects: similar to repositories, but for projects.
    '''

    # See http://buildbot.net/trac/ticket/658
    assert not hasattr(sys, "frozen"), 'Frozen config not supported with jinja (yet)'

    all_loaders = [jinja2.FileSystemLoader(os.path.join(os.getcwd(), 'templates'))]
    if jinja_loaders:
        all_loaders.extend(jinja_loaders)
    all_loaders.append(jinja2.PackageLoader('buildbot.status.web', 'templates'))
    loader = jinja2.ChoiceLoader(all_loaders)

    env = jinja2.Environment(loader=loader,
                             extensions=['jinja2.ext.i18n'],
                             trim_blocks=True,
                             undefined=AlmostStrictUndefined)

    env.install_null_translations() # needed until we have a proper i18n backend

    env.tests['mapping'] = lambda obj : isinstance(obj, dict)

    env.filters.update(dict(
        urlencode = urllib.quote,
        email = emailfilter,
        user = userfilter,
        shortrev = shortrevfilter(revlink, env),
        revlink = revlinkfilter(revlink, env),
        changecomment = changelinkfilter(changecommentlink),
        repolink = dictlinkfilter(repositories),
        projectlink = dictlinkfilter(projects)
        ))

    return env

def emailfilter(value):
    ''' Escape & obfuscate e-mail addresses

        replacing @ with <span style="display:none> reportedly works well against web-spiders
        and the next level is to use rot-13 (or something) and decode in javascript '''

    user = jinja2.escape(value)
    obfuscator = jinja2.Markup('<span style="display:none">ohnoyoudont</span>@')
    output = user.replace('@', obfuscator)
    return output


def userfilter(value):
    ''' Hide e-mail address from user name when viewing changes

        We still include the (obfuscated) e-mail so that we can show
        it on mouse-over or similar etc
    '''
    r = re.compile('(.*) +<(.*)>')
    m = r.search(value)
    if m:
        user = jinja2.escape(m.group(1))
        email = emailfilter(m.group(2))
        return jinja2.Markup('<div class="user">%s<div class="email">%s</div></div>' % (user, email))
    else:
        return emailfilter(value) # filter for emails here for safety

def _revlinkcfg(replace, templates):
    '''Helper function that returns suitable macros and functions
       for building revision links depending on replacement mechanism
'''

    assert not replace or callable(replace) or isinstance(replace, dict) or \
           isinstance(replace, str) or isinstance(replace, unicode)

    if not replace:
        return lambda rev, repo: None
    else:
        if callable(replace):
            return  lambda rev, repo: replace(rev, repo)
        elif isinstance(replace, dict): # TODO: test for [] instead
            def filter(rev, repo):
                url = replace.get(repo)
                if url:
                    return url % urllib.quote(rev)
                else:
                    return None

            return filter
        else:
            return lambda rev, repo: replace % urllib.quote(rev)

    assert False, '_replace has a bad type, but we should never get here'


def _revlinkmacros(replace, templates):
    '''return macros for use with revision links, depending
        on whether revlinks are configured or not'''

    macros = templates.get_template("revmacros.html").module

    if not replace:
        id = macros.id
        short = macros.shorten
    else:
        id = macros.id_replace
        short = macros.shorten_replace

    return (id, short)


def shortrevfilter(replace, templates):
    ''' Returns a function which shortens the revisison string
        to 12-chars (chosen as this is the Mercurial short-id length)
        and add link if replacement string is set.

        (The full id is still visible in HTML, for mouse-over events etc.)

        @param replace: see revlinkfilter()
        @param templates: a jinja2 environment
    '''

    url_f = _revlinkcfg(replace, templates)

    def filter(rev, repo):
        if not rev:
            return u''

        id_html, short_html = _revlinkmacros(replace, templates)
        rev = unicode(rev)
        url = url_f(rev, repo)
        rev = jinja2.escape(rev)
        shortrev = rev[:12] # TODO: customize this depending on vc type

        if shortrev == rev:
            if url:
                return id_html(rev=rev, url=url)
            else:
                return rev
        else:
            if url:
                return short_html(short=shortrev, rev=rev, url=url)
            else:
                return shortrev + '...'

    return filter


def revlinkfilter(replace, templates):
    ''' Returns a function which adds an url link to a
        revision identifiers.

        Takes same params as shortrevfilter()

        @param replace: either a python format string with an %s,
                        or a dict mapping repositories to format strings,
                        or a callable taking (revision, repository) arguments
                          and return an URL (or None, if no URL is available),
                        or None, in which case revisions do not get decorated
                          with links

        @param templates: a jinja2 environment
    '''

    url_f = _revlinkcfg(replace, templates)

    def filter(rev, repo):
        if not rev:
            return u''

        rev = unicode(rev)
        url = url_f(rev, repo)
        if url:
            id_html, _ = _revlinkmacros(replace, templates)
            return id_html(rev=rev, url=url)
        else:
            return jinja2.escape(rev)

    return filter


def changelinkfilter(changelink):
    ''' Returns function that does regex search/replace in
        comments to add links to bug ids and similar.

        @param changelink:
            Either C{None}
            or: a tuple (2 or 3 elements)
                1. a regex to match what we look for
                2. an url with regex refs (\g<0>, \1, \2, etc) that becomes the 'href' attribute
                3. (optional) an title string with regex ref regex
            or: a dict mapping projects to above tuples
                (no links will be added if the project isn't found)
            or: a callable taking (changehtml, project) args
                (where the changetext is HTML escaped in the
                form of a jinja2.Markup instance) and
                returning another jinja2.Markup instance with
                the same change text plus any HTML tags added to it.
    '''

    assert not changelink or isinstance(changelink, dict) or \
        isinstance(changelink, tuple) or callable(changelink)

    def replace_from_tuple(t):
        search, url_replace = t[:2]
        if len(t) == 3:
            title_replace = t[2]
        else:
            title_replace = ''

        search_re = re.compile(search)

        def replacement_unmatched(text):
            return jinja2.escape(text)
        def replacement_matched(mo):
            # expand things *after* application of the regular expressions
            url = jinja2.escape(mo.expand(url_replace))
            title = jinja2.escape(mo.expand(title_replace))
            body = jinja2.escape(mo.group())
            if title:
                return '<a href="%s" title="%s">%s</a>' % (url, title, body)
            else:
                return '<a href="%s">%s</a>' % (url, body)

        def filter(text, project):
            # now, we need to split the string into matched and unmatched portions,
            # quoting the unmatched portions directly and quoting the components of
            # the 'a' element for the matched portions.  We can't use re.split here,
            # because the user-supplied patterns may have multiple groups.
            html = []
            last_idx = 0
            for mo in search_re.finditer(text):
                html.append(replacement_unmatched(text[last_idx:mo.start()]))
                html.append(replacement_matched(mo))
                last_idx = mo.end()
            html.append(replacement_unmatched(text[last_idx:]))
            return jinja2.Markup(''.join(html))

        return filter

    if not changelink:
        return lambda text, project: jinja2.escape(text)

    elif isinstance(changelink, dict):
        def dict_filter(text, project):
            # TODO: Optimize and cache return value from replace_from_tuple so
            #       we only compile regex once per project, not per view

            t = changelink.get(project)
            if t:
                return replace_from_tuple(t)(text, project)
            else:
                return cgi.escape(text)

        return dict_filter

    elif isinstance(changelink, tuple):
        return replace_from_tuple(changelink)

    elif callable(changelink):
        def callable_filter(text, project):
            text = jinja2.escape(text)
            return changelink(text, project)

        return callable_filter

    assert False, 'changelink has unsupported type, but that is checked before'


def dictlinkfilter(links):
    '''A filter that encloses the given value in a link tag
       given that the value exists in the dictionary'''

    assert not links or callable(links) or isinstance(links, dict)

    if not links:
        return jinja2.escape

    def filter(key):
        if callable(links):
            url = links(key)
        else:
            url = links.get(key)

        safe_key = jinja2.escape(key)

        if url:
            return jinja2.Markup(r'<a href="%s">%s</a>' % (url, safe_key))
        else:
            return safe_key

    return filter

class AlmostStrictUndefined(jinja2.StrictUndefined):
    ''' An undefined that allows boolean testing but
        fails properly on every other use.

        Much better than the default Undefined, but not
        fully as strict as StrictUndefined '''
    def __nonzero__(self):
        return False

_charsetRe = re.compile('charset=([^;]*)', re.I)
def getRequestCharset(req):
    """Get the charset for an x-www-form-urlencoded request"""
    # per http://stackoverflow.com/questions/708915/detecting-the-character-encoding-of-an-http-post-request
    hdr = req.getHeader('Content-Type')
    if hdr:
        mo = _charsetRe.search(hdr)
        if mo:
            return mo.group(1).strip()
    return 'utf-8' # reasonable guess, works for ascii<|MERGE_RESOLUTION|>--- conflicted
+++ resolved
@@ -240,8 +240,6 @@
 def path_to_json_slaves(request):
     return "json/slaves/"
 
-<<<<<<< HEAD
-=======
 def path_to_json_past_slave_builds(request, slaveName, number):
     codebases_arg = getCodebasesArg(request=request)
     return "json/slaves/{0}/builds/<{1}{2}".format(urllib.quote(slaveName, safe=''), number, codebases_arg)
@@ -250,7 +248,6 @@
     codebases_arg = getCodebasesArg(request=request)
     return "json/slaves/{0}/builds{1}".format(urllib.quote(slaveName, safe=''), codebases_arg)
 
->>>>>>> 09467514
 def path_to_json_builder_slaves(builderName):
     return "json/builders/{0}/slaves".format(urllib.quote(builderName, safe=''))
 
@@ -332,13 +329,9 @@
         status = self.getStatus(request)
         rootpath = path_to_root(request)
         locale_enc = locale.getdefaultlocale()[1]
-<<<<<<< HEAD
-        authenticated = self.getAuthz(request).authenticated(request)
-=======
         authz = self.getAuthz(request)
         authenticated = authz.authenticated(request)
 
->>>>>>> 09467514
         if locale_enc is not None:
             locale_tz = unicode(time.tzname[time.localtime()[-1]], locale_enc)
         else:
@@ -359,11 +352,7 @@
                     request = request,
                     alert_msg = request.args.get("alert_msg", [""])[0],
                     analytics_code = self.getAnalyticsCode(request),
-<<<<<<< HEAD
                     authenticated=authenticated
-=======
-                    authenticated=authenticated,
->>>>>>> 09467514
                     )
 
 
