--- conflicted
+++ resolved
@@ -125,53 +125,10 @@
     def content(self, request, cxt):
         s = self.getStatus(request)
 
-<<<<<<< HEAD
         slaves = SlavesJsonResource(s)
         slaves_dict = yield slaves.asDict(request)
         slaves_dict = FilterOut(slaves_dict)
         cxt['instant_json'] = json.dumps(slaves_dict)
-=======
-        #?no_builders=1 disables build column
-        show_builder_column = not (request.args.get('no_builders', '0')[0])=='1'
-        ctx['show_builder_column'] = show_builder_column
-
-        used_by_builder = {}
-        for bname in s.getBuilderNames():
-            b = s.getBuilder(bname)
-            for bs in b.getSlaves():
-                slavename = bs.getName()
-                if slavename not in used_by_builder:
-                    used_by_builder[slavename] = []
-                used_by_builder[slavename].append(b)
-
-        slaves = ctx['slaves'] = []
-        for name in util.naturalSort(s.getSlaveNames()):
-            info = {}
-            slaves.append(info)
-            slave = s.getSlave(name)
-            slave_status = s.botmaster.slaves[name].slave_status
-            info['running_builds'] = len(slave_status.getRunningBuilds())
-            info['running_builds_new'] = slave_status.getRunningBuilds()
-            info['link'] = request.childLink(urllib.quote(name,''))
-            info['name'] = name
-            info['friendly_name'] = s.botmaster.slaves[name].friendly_name
-
-            if show_builder_column:
-                info['builders'] = []
-                for b in used_by_builder.get(name, []):
-                    info['builders'].append(dict(link=path_to_builder(request, b), name=b.getFriendlyName()))
-                                        
-            info['version'] = slave.getVersion()
-            info['connected'] = slave.isConnected()
-            info['connectCount'] = slave.getConnectCount()
-            
-            info['admin'] = unicode(slave.getAdmin() or '', 'utf-8')
-            last = slave.lastMessageReceived()
-            if last:
-                info['last_heard_from_age'] = abbreviate_age(time.time() - last)
-                info['last_heard_from_time'] = time.strftime("%Y-%b-%d %H:%M:%S",
-                                                            time.localtime(last))
->>>>>>> b73b8df8
 
         template = request.site.buildbot_service.templates.get_template("buildslaves.html")
         defer.returnValue(template.render(**cxt))
