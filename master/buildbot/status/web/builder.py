--- conflicted
+++ resolved
@@ -268,7 +268,6 @@
 
         cxt['description'] = b.getDescription()
         req.setHeader('Cache-Control', 'no-cache')
-<<<<<<< HEAD
 
         codebases = {}
         getCodebasesArg(request=req, codebases=codebases)
@@ -312,6 +311,7 @@
                                                      "requestSubmitted": filters,
                                                      "requestCancelled": filters,
                                                  }}
+        numbuilds = cxt['numbuilds'] = int(req.args.get('numbuilds', [self.numbuilds])[0])
 
         builds_json = PastBuildsJsonResource(self.status, num_builds,  builder_status=self.builder_status)
         builds_dict = yield builds_json.asDict(req)
@@ -341,63 +341,6 @@
                                              "slaveDisconnected": filters,
                                          }}
 
-=======
-        slaves = b.getSlaves()
-        connected_slaves = [s for s in slaves if s.isConnected()]
-
-        cxt['current'] = [self.builder(x, req) for x in b.getCurrentBuilds()]
-
-        cxt['pending'] = []
-        statuses = yield b.getPendingBuildRequestStatuses()
-        for pb in statuses:
-            changes = []
-
-            source = yield pb.getSourceStamp()
-            submitTime = yield pb.getSubmitTime()
-            bsid = yield pb.getBsid()
-
-            properties = yield \
-                    pb.master.db.buildsets.getBuildsetProperties(bsid)
-
-            if source.changes:
-                for c in source.changes:
-                    changes.append({ 'url' : path_to_change(req, c),
-                                     'who' : c.who,
-                                     'revision' : c.revision,
-                                     'repo' : c.repository })
-
-            cxt['pending'].append({
-                'when': time.strftime("%b %d %H:%M:%S",
-                                      time.localtime(submitTime)),
-                'delay': util.formatInterval(util.now() - submitTime),
-                'id': pb.brid,
-                'changes' : changes,
-                'num_changes' : len(changes),
-                'properties' : properties,
-                })
-
-        numbuilds = cxt['numbuilds'] = int(req.args.get('numbuilds', [self.numbuilds])[0])
-        recent = cxt['recent'] = []
-        for build in b.generateFinishedBuilds(num_builds=int(numbuilds)):
-            recent.append(self.get_line_values(req, build, False))
-
-        sl = cxt['slaves'] = []
-        connected_slaves = 0
-        for slave in slaves:
-            s = {}
-            sl.append(s)
-            s['link'] = path_to_slave(req, slave)
-            s['name'] = slave.getName()
-            c = s['connected'] = slave.isConnected()
-            s['paused'] = slave.isPaused()
-            s['admin'] = unicode(slave.getAdmin() or '', 'utf-8')
-            if c:
-                connected_slaves += 1
-        cxt['connected_slaves'] = connected_slaves
-
-        cxt['authz'] = self.getAuthz(req)
-        cxt['builder_url'] = path_to_builder(req, b)
->>>>>>> af384d66
         buildForceContext(cxt, req, self.getBuildmaster(req), b.getName())
         template = req.site.buildbot_service.templates.get_template("builder.html")
         defer.returnValue(template.render(**cxt))
