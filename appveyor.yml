--- conflicted
+++ resolved
@@ -14,21 +14,6 @@
   - "python -c \"import sys; print(sys.exec_prefix)\""
   - "python -c \"import sys; print(sys.executable)\""
   - "python -V -V"
-<<<<<<< HEAD
-  # Twisted requires pywin32 on Windows in order to spawn processes.
-  - "python -m pip install \"pywin32==225\""
-  - "python -m pip install \"pypiwin32\""
-
-  # TODO: There is no binary wheel for pysqlite and building on Windows is
-  # painful. Let's just substitute sqlite3.dll with never version.
-  - ps: |
-            [Net.ServicePointManager]::SecurityProtocol = 'Ssl3, Tls, Tls11, Tls12'
-            Start-FileDownload 'https://www.sqlite.org/2016/sqlite-dll-win32-x86-3110000.zip'
-  - "7z x sqlite-dll-win32-x86-3110000.zip"
-  - "copy /y sqlite3.dll %PYTHON%\\DLLs\\"
-=======
->>>>>>> 8e159338
-
   - "python -m pip install -U pip"
   - "python -m pip install -r requirements-ci.txt"
   # Twisted requires pywin32 on Windows in order to spawn processes.
